--- conflicted
+++ resolved
@@ -20,12 +20,8 @@
 from extensions.sd_dreambooth_extension.dreambooth.utils.model_utils import unload_system_models, reload_system_models, \
     disable_safe_unpickle, enable_safe_unpickle
 from extensions.sd_dreambooth_extension.dreambooth.utils.utils import printi
-<<<<<<< HEAD
 from extensions.sd_dreambooth_extension.helpers.mytqdm import mytqdm
 from extensions.sd_dreambooth_extension.lora_diffusion.lora import weight_apply_lora
-=======
-from extensions.sd_dreambooth_extension.lora_diffusion.lora import merge_loras_to_pipe, get_target_module
->>>>>>> 71a67a01
 
 unet_conversion_map = [
     # (stable-diffusion, HF Diffusers)
@@ -405,55 +401,9 @@
 
         # Apply LoRA to the unet
         if lora_path is not None and lora_path != "":
-<<<<<<< HEAD
             apply_lora(unet_state_dict, lora_path, config.lora_weight, "cpu", True)
             checkpoint_path = os.path.join(models_path, f"{save_model_name}_{total_steps}_lora{checkpoint_ext}")
 
-        # Convert
-=======
-            loaded_pipeline = DiffusionPipeline.from_pretrained(model_path).to("cpu")
-            lora_diffusers = config.pretrained_model_name_or_path + "_lora"
-            os.makedirs(lora_diffusers, exist_ok=True)
-            if not os.path.exists(lora_path):
-                try:
-                    cmd_lora_models_path = shared.lora_models_path
-                except:
-                    cmd_lora_models_path = None
-                model_dir = os.path.dirname(cmd_lora_models_path) if cmd_lora_models_path else shared.models_path
-                lora_path = os.path.join(model_dir, "lora", lora_path)
-            printi(f"Loading lora from {lora_path}", log=log)
-
-            if os.path.exists(lora_path):
-                lora_txt = lora_path.replace(".pt", "_txt.pt")
-                checkpoint_path = checkpoint_path.replace(checkpoint_ext, f"_lora{checkpoint_ext}")
-
-                printi(f"Saving UNET Lora and applying lora alpha of {config.lora_weight}", log=log)
-                if os.path.exists(lora_txt): printi(f"Saving Text Lora and applying lora alpha of {config.lora_txt_weight}", log=log)
-                merge_loras_to_pipe(
-                    loaded_pipeline, 
-                    lora_path, 
-                    lora_alpha=config.lora_weight, 
-                    lora_txt_alpha=config.lora_txt_weight,
-                    r=config.lora_unet_rank,
-                    r_txt=config.lora_txt_rank,
-                    unet_target_module=get_target_module("module", config.use_lora_extended)
-                )
-
-
-                loaded_pipeline.unet.save_pretrained(os.path.join(config.pretrained_model_name_or_path, "unet_lora"))
-                unet_path = osp.join(config.pretrained_model_name_or_path, "unet_lora", "diffusion_pytorch_model.bin")
-
-                if os.path.exists(lora_txt):
-                    loaded_pipeline.text_encoder.save_pretrained(
-                        os.path.join(config.pretrained_model_name_or_path, "text_encoder_lora")
-                    )
-                    text_enc_path = osp.join(config.pretrained_model_name_or_path, "text_encoder_lora", "pytorch_model.bin")
-
-            del loaded_pipeline
-
-        # Convert the UNet model
-        unet_state_dict = torch.load(unet_path, map_location="cpu")
->>>>>>> 71a67a01
         unet_state_dict = convert_unet_state_dict(unet_state_dict)
         unet_state_dict = {"model.diffusion_model." + k: v for k, v in unet_state_dict.items()}
 
