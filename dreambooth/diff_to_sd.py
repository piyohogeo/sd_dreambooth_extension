# Script for converting Diffusers saved pipeline to a Stable Diffusion checkpoint.
# *Only* converts the UNet, VAE, and Text Encoder.
# Does not convert optimizer state or any other thing.
import copy
import os
import os.path as osp
import re
import shutil
import traceback
from typing import Dict

import safetensors.torch
import torch
from diffusers import UNet2DConditionModel
from torch import Tensor, nn

try:
    from extensions.sd_dreambooth_extension.dreambooth import shared as shared
    from extensions.sd_dreambooth_extension.dreambooth.dataclasses.db_config import from_file
    from extensions.sd_dreambooth_extension.dreambooth.shared import status
    from extensions.sd_dreambooth_extension.dreambooth.utils.model_utils import unload_system_models, \
        reload_system_models, \
        disable_safe_unpickle, enable_safe_unpickle, import_model_class_from_model_name_or_path
    from extensions.sd_dreambooth_extension.dreambooth.utils.utils import printi
    from extensions.sd_dreambooth_extension.helpers.mytqdm import mytqdm
    from extensions.sd_dreambooth_extension.lora_diffusion.lora import merge_lora_to_model
except:
    from dreambooth.dreambooth import shared as shared  # noqa
    from dreambooth.dreambooth.dataclasses.db_config import from_file  # noqa
    from dreambooth.dreambooth.shared import status  # noqa
    from dreambooth.dreambooth.utils.model_utils import unload_system_models, reload_system_models, \
        disable_safe_unpickle, enable_safe_unpickle, import_model_class_from_model_name_or_path  # noqa
    from dreambooth.dreambooth.utils.utils import printi  # noqa
    from dreambooth.helpers.mytqdm import mytqdm  # noqa
    from dreambooth.lora_diffusion.lora import merge_lora_to_model # noqa

unet_conversion_map = [
    # (stable-diffusion, HF Diffusers)
    ("time_embed.0.weight", "time_embedding.linear_1.weight"),
    ("time_embed.0.bias", "time_embedding.linear_1.bias"),
    ("time_embed.2.weight", "time_embedding.linear_2.weight"),
    ("time_embed.2.bias", "time_embedding.linear_2.bias"),
    ("input_blocks.0.0.weight", "conv_in.weight"),
    ("input_blocks.0.0.bias", "conv_in.bias"),
    ("out.0.weight", "conv_norm_out.weight"),
    ("out.0.bias", "conv_norm_out.bias"),
    ("out.2.weight", "conv_out.weight"),
    ("out.2.bias", "conv_out.bias"),
]

unet_conversion_map_resnet = [
    # (stable-diffusion, HF Diffusers)
    ("in_layers.0", "norm1"),
    ("in_layers.2", "conv1"),
    ("out_layers.0", "norm2"),
    ("out_layers.3", "conv2"),
    ("emb_layers.1", "time_emb_proj"),
    ("skip_connection", "conv_shortcut"),
]

unet_conversion_map_layer = []
# hardcoded number of downblocks and resnets/attentions...
# would need smarter logic for other networks.
for i in range(4):
    # loop over downblocks/upblocks

    for j in range(2):
        # loop over resnets/attentions for downblocks
        hf_down_res_prefix = f"down_blocks.{i}.resnets.{j}."
        sd_down_res_prefix = f"input_blocks.{3 * i + j + 1}.0."
        unet_conversion_map_layer.append((sd_down_res_prefix, hf_down_res_prefix))

        if i < 3:
            # no attention layers in down_blocks.3
            hf_down_atn_prefix = f"down_blocks.{i}.attentions.{j}."
            sd_down_atn_prefix = f"input_blocks.{3 * i + j + 1}.1."
            unet_conversion_map_layer.append((sd_down_atn_prefix, hf_down_atn_prefix))

    for j in range(3):
        # loop over resnets/attentions for upblocks
        hf_up_res_prefix = f"up_blocks.{i}.resnets.{j}."
        sd_up_res_prefix = f"output_blocks.{3 * i + j}.0."
        unet_conversion_map_layer.append((sd_up_res_prefix, hf_up_res_prefix))

        if i > 0:
            # no attention layers in up_blocks.0
            hf_up_atn_prefix = f"up_blocks.{i}.attentions.{j}."
            sd_up_atn_prefix = f"output_blocks.{3 * i + j}.1."
            unet_conversion_map_layer.append((sd_up_atn_prefix, hf_up_atn_prefix))

    if i < 3:
        # no downsample in down_blocks.3
        hf_downsample_prefix = f"down_blocks.{i}.downsamplers.0.conv."
        sd_downsample_prefix = f"input_blocks.{3 * (i + 1)}.0.op."
        unet_conversion_map_layer.append((sd_downsample_prefix, hf_downsample_prefix))

        # no upsample in up_blocks.3
        hf_upsample_prefix = f"up_blocks.{i}.upsamplers.0."
        sd_upsample_prefix = f"output_blocks.{3 * i + 2}.{1 if i == 0 else 2}."
        unet_conversion_map_layer.append((sd_upsample_prefix, hf_upsample_prefix))

hf_mid_atn_prefix = "mid_block.attentions.0."
sd_mid_atn_prefix = "middle_block.1."
unet_conversion_map_layer.append((sd_mid_atn_prefix, hf_mid_atn_prefix))

for j in range(2):
    hf_mid_res_prefix = f"mid_block.resnets.{j}."
    sd_mid_res_prefix = f"middle_block.{2 * j}."
    unet_conversion_map_layer.append((sd_mid_res_prefix, hf_mid_res_prefix))


def convert_unet_state_dict(unet_state_dict):
    # buyer beware: this is a *brittle* function,
    # and correct output requires that all of these pieces interact in
    # the exact order in which I have arranged them.
    mapping = {k: k for k in unet_state_dict.keys()}
    for sd_name, hf_name in unet_conversion_map:
        mapping[hf_name] = sd_name
    for k, v in mapping.items():
        if "resnets" in k:
            for sd_part, hf_part in unet_conversion_map_resnet:
                v = v.replace(hf_part, sd_part)
            mapping[k] = v
    for k, v in mapping.items():
        for sd_part, hf_part in unet_conversion_map_layer:
            v = v.replace(hf_part, sd_part)
        mapping[k] = v
    new_state_dict = {v: unet_state_dict[k] for k, v in mapping.items()}
    return new_state_dict


# ================#
# VAE Conversion #
# ================#

vae_conversion_map = [
    # (stable-diffusion, HF Diffusers)
    ("nin_shortcut", "conv_shortcut"),
    ("norm_out", "conv_norm_out"),
    ("mid.attn_1.", "mid_block.attentions.0."),
]

for i in range(4):
    # down_blocks have two resnets
    for j in range(2):
        hf_down_prefix = f"encoder.down_blocks.{i}.resnets.{j}."
        sd_down_prefix = f"encoder.down.{i}.block.{j}."
        vae_conversion_map.append((sd_down_prefix, hf_down_prefix))

    if i < 3:
        hf_downsample_prefix = f"down_blocks.{i}.downsamplers.0."
        sd_downsample_prefix = f"down.{i}.downsample."
        vae_conversion_map.append((sd_downsample_prefix, hf_downsample_prefix))

        hf_upsample_prefix = f"up_blocks.{i}.upsamplers.0."
        sd_upsample_prefix = f"up.{3 - i}.upsample."
        vae_conversion_map.append((sd_upsample_prefix, hf_upsample_prefix))

    # up_blocks have three resnets
    # also, up blocks in hf are numbered in reverse from sd
    for j in range(3):
        hf_up_prefix = f"decoder.up_blocks.{i}.resnets.{j}."
        sd_up_prefix = f"decoder.up.{3 - i}.block.{j}."
        vae_conversion_map.append((sd_up_prefix, hf_up_prefix))

# this part accounts for mid-blocks in both the encoder and the decoder
for i in range(2):
    hf_mid_res_prefix = f"mid_block.resnets.{i}."
    sd_mid_res_prefix = f"mid.block_{i + 1}."
    vae_conversion_map.append((sd_mid_res_prefix, hf_mid_res_prefix))

vae_conversion_map_attn = [
    # (stable-diffusion, HF Diffusers)
    ("norm.", "group_norm."),
    ("q.", "query."),
    ("k.", "key."),
    ("v.", "value."),
    ("proj_out.", "proj_attn."),
]


def reshape_weight_for_sd(w):
    # convert HF linear weights to SD conv2d weights
    return w.reshape(*w.shape, 1, 1)


def convert_vae_state_dict(vae_state_dict):
    mapping = {k: k for k in vae_state_dict.keys()}
    for k, v in mapping.items():
        for sd_part, hf_part in vae_conversion_map:
            v = v.replace(hf_part, sd_part)
        mapping[k] = v
    for k, v in mapping.items():
        if "attentions" in k:
            for sd_part, hf_part in vae_conversion_map_attn:
                v = v.replace(hf_part, sd_part)
            mapping[k] = v
    new_state_dict = {v: vae_state_dict[k] for k, v in mapping.items()}
    weights_to_convert = ["q", "k", "v", "proj_out"]
    for k, v in new_state_dict.items():
        for weight_name in weights_to_convert:
            if f"mid.attn_1.{weight_name}.weight" in k:
                new_state_dict[k] = reshape_weight_for_sd(v)
    return new_state_dict


# =========================#
# Text Encoder Conversion #
# =========================#


textenc_conversion_lst = [
    # (stable-diffusion, HF Diffusers)
    ('resblocks.', 'text_model.encoder.layers.'),
    ('ln_1', 'layer_norm1'),
    ('ln_2', 'layer_norm2'),
    ('.c_fc.', '.fc1.'),
    ('.c_proj.', '.fc2.'),
    ('.attn', '.self_attn'),
    ('ln_final.', 'transformer.text_model.final_layer_norm.'),
    ('token_embedding.weight', 'transformer.text_model.embeddings.token_embedding.weight'),
    ('positional_embedding', 'transformer.text_model.embeddings.position_embedding.weight')
]
protected = {re.escape(x[1]): x[0] for x in textenc_conversion_lst}
textenc_pattern = re.compile("|".join(protected.keys()))

# Ordering is from https://github.com/pytorch/pytorch/blob/master/test/cpp/api/modules.cpp
code2idx = {'q': 0, 'k': 1, 'v': 2}


def conv_fp16(t: Tensor):
    return t.half()


def conv_bf16(t: Tensor):
    return t.bfloat16()


def conv_full(t):
    return t


_g_precision_func = {
    "no": conv_full,
    "fp16": conv_fp16,
    "bf16": conv_bf16,
}


def check_weight_type(k: str) -> str:
    if k.startswith("model.diffusion_model"):
        return "unet"
    elif k.startswith("first_stage_model"):
        return "vae"
    elif k.startswith("cond_stage_model"):
        return "clip"
    return "other"


def split_dict(state_dict):
    ok = {}
    json_dict = {}

    def _hf(wk: str, t: Tensor):
        if isinstance(t, Tensor) or str(type(t)) == "tensor":
            ok[wk] = t
        else:
            if isinstance(t, int) or isinstance(t, float):
                json_dict[wk] = str(t)
            if isinstance(t, str):
                json_dict[wk] = t
            if isinstance(t, Dict):
                moar_ok, moar_json = split_dict(t)
                ok.update(moar_ok)
                json_dict.update(moar_json)

    for k, v in mytqdm(state_dict.items()):
        _hf(k, v)

    return ok, json_dict


def convert_text_enc_state_dict_v20(text_enc_dict: Dict[str, torch.Tensor]):
    new_state_dict = {}
    capture_qkv_weight = {}
    capture_qkv_bias = {}
    for k, v in text_enc_dict.items():
        if k.endswith('.self_attn.q_proj.weight') or k.endswith('.self_attn.k_proj.weight') or k.endswith(
                '.self_attn.v_proj.weight'):
            k_pre = k[:-len('.q_proj.weight')]
            k_code = k[-len('q_proj.weight')]
            if k_pre not in capture_qkv_weight:
                capture_qkv_weight[k_pre] = [None, None, None]
            capture_qkv_weight[k_pre][code2idx[k_code]] = v
            continue

        if k.endswith('.self_attn.q_proj.bias') or k.endswith('.self_attn.k_proj.bias') or k.endswith(
                '.self_attn.v_proj.bias'):
            k_pre = k[:-len('.q_proj.bias')]
            k_code = k[-len('q_proj.bias')]
            if k_pre not in capture_qkv_bias:
                capture_qkv_bias[k_pre] = [None, None, None]
            capture_qkv_bias[k_pre][code2idx[k_code]] = v
            continue

        relabelled_key = textenc_pattern.sub(lambda m: protected[re.escape(m.group(0))], k)

        new_state_dict[relabelled_key] = v

    re_keys = {
        '.in_proj_weight': capture_qkv_weight,
        '.in_proj_bias': capture_qkv_bias
    }
    for new_key in re_keys:
        for k_pre, tensors in re_keys[new_key].items():
            for t in tensors:
                if t is None:
                    raise Exception("CORRUPTED MODEL: one of the q-k-v values for the text encoder was missing")
            relabelled_key = textenc_pattern.sub(lambda m: protected[re.escape(m.group(0))], k_pre)
            new_state_dict[relabelled_key + new_key] = torch.cat(tensors)

    return new_state_dict


def convert_text_enc_state_dict(text_enc_dict: Dict[str, torch.Tensor]):
    return text_enc_dict


def get_model_path(working_dir: str, model_name: str = "", file_extra: str = ""):
    model_base = osp.join(working_dir, model_name) if model_name != "" else working_dir
    if os.path.exists(model_base) and os.path.isdir(model_base):
        file_name_regex = re.compile(f"model_?{file_extra}\\.(safetensors|bin)$")
        for f in os.listdir(model_base):
            if file_name_regex.search(f):
                return os.path.join(model_base, f)
    if model_name != "ema_unet" and not file_extra:
        print(f"Unable to find model file: {model_base}")
    return None


def compile_checkpoint(model_name: str, lora_path: str = None, reload_models: bool = True, log: bool = True,
                       snap_rev: str = ""):
    """

    @param model_name: The model name to compile
    @param reload_models: Whether to reload the system list of checkpoints.
    @param lora_path: The path to a lora pt file to merge with the unet. Auto set during training.
    @param log: Whether to print messages to console/UI.
    @param snap_rev: The revision of snapshot to load from
    @return: status: What happened, path: Checkpoint path
    """
    unload_system_models()
    status.textinfo = "Compiling checkpoint."
    status.job_no = 0
    status.job_count = 7

    config = from_file(model_name)
    if lora_path is None and config.lora_model_name:
        lora_path = config.lora_model_name
    save_model_name = model_name if config.custom_model_name == "" else config.custom_model_name
    if config.custom_model_name == "":
        printi(f"Compiling checkpoint for {model_name}...", log=log)
    else:
        printi(f"Compiling checkpoint for {model_name} with a custom name {config.custom_model_name}", log=log)

    if not model_name:
        msg = "Select a model to compile."
        print(msg)
        return msg

    ckpt_dir = shared.ckpt_dir
    models_path = os.path.join(shared.models_path, "Stable-diffusion")
    if ckpt_dir is not None:
        models_path = ckpt_dir

    save_safetensors = config.save_safetensors
    lora_diffusers = ""
    v2 = config.v2
    total_steps = config.revision
    if config.use_subdir:
        os.makedirs(os.path.join(models_path, save_model_name), exist_ok=True)
        models_path = os.path.join(models_path, save_model_name)
    checkpoint_ext = ".ckpt" if not config.save_safetensors else ".safetensors"
    checkpoint_path = os.path.join(models_path, f"{save_model_name}_{total_steps}{checkpoint_ext}")

    model_path = config.pretrained_model_name_or_path

    new_hotness = os.path.join(config.model_dir, "checkpoints", f"checkpoint-{snap_rev}")
    if snap_rev != "" and os.path.exists(new_hotness) and os.path.isdir(new_hotness):
        mytqdm.write(f"Loading snapshot paths from {new_hotness}")
        unet_path = get_model_path(new_hotness)
        text_enc_path = get_model_path(new_hotness, file_extra="1")
        if text_enc_path is None:
            text_enc_path = get_model_path(model_path, "text_encoder")
    else:
        unet_path = get_model_path(model_path, "unet")
        text_enc_path = get_model_path(model_path, "text_encoder")

    ema_unet_path = get_model_path(model_path, "ema_unet")
    vae_path = get_model_path(model_path, "vae")

    ema_state_dict = {}
    try:
        if ema_unet_path is not None and (config.save_ema or config.infer_ema):
            printi("Converting ema unet...", log=log)
            try:
                if config.infer_ema:
                    print("Replacing unet with ema unet.")
                    unet_path = ema_unet_path
                else:
                    ema_unet_state_dict = load_model(ema_unet_path, map_location="cpu")
                    ema_state_dict = convert_unet_state_dict(ema_unet_state_dict)
                    ema_state_dict = {"model_ema." + "".join(k.split(".")): v for k, v in ema_state_dict.items()}
                    del ema_unet_state_dict
            except Exception as e:
                print(f"Exception: {e}")
                traceback.print_exc()
                pass

        # Apply LoRA to the unet
        if lora_path is not None and lora_path != "":
            unet_model = UNet2DConditionModel().from_pretrained(os.path.dirname(unet_path))
<<<<<<< HEAD
            lora_rev = apply_lora(unet_model, lora_path, config.lora_unet_rank, config.lora_weight, "cpu", False, config.use_lora_extended)
=======
            lora_rev = apply_lora(unet_model, lora_path, config.lora_weight, "cpu", False)
>>>>>>> 8898bbc5
            unet_state_dict = copy.deepcopy(unet_model.state_dict())
            del unet_model
            if lora_rev is not None:
                checkpoint_path = os.path.join(models_path, f"{save_model_name}_{lora_rev}_lora{checkpoint_ext}")
        else:
            unet_state_dict = load_model(unet_path, map_location="cpu")

        unet_state_dict = convert_unet_state_dict(unet_state_dict)
        unet_state_dict = {"model.diffusion_model." + k: v for k, v in unet_state_dict.items()}

        # We should really be appending "ema" to the checkpoint name only if using the ema unet
        if config.infer_ema and ema_unet_path == unet_path:
            checkpoint_path = os.path.join(models_path, f"{save_model_name}_{total_steps}_ema{checkpoint_ext}")

        for key, value in ema_state_dict.items():
            unet_state_dict[key] = value

        printi("Converting vae...", log=log)
        # Convert the VAE model
        vae_state_dict = load_model(vae_path, map_location="cpu")
        vae_state_dict = convert_vae_state_dict(vae_state_dict)
        vae_state_dict = {"first_stage_model." + k: v for k, v in vae_state_dict.items()}

        printi("Converting text encoder...", log=log)

        # Apply lora weights to the tenc
        if lora_path is not None and lora_path != "":
            lora_paths = lora_path.split(".")
            lora_txt_path = f"{lora_paths[0]}_txt.{lora_paths[1]}"
            text_encoder_cls = import_model_class_from_model_name_or_path(config.pretrained_model_name_or_path,
                                                                          config.revision)

            text_encoder = text_encoder_cls.from_pretrained(
                config.pretrained_model_name_or_path,
                subfolder="text_encoder",
                revision=config.revision,
                torch_dtype=torch.float32
            )
            
            apply_lora(text_encoder, lora_txt_path, config.lora_txt_rank, config.lora_txt_weight, "cpu", True, config.use_lora_extended)
            text_enc_dict = copy.deepcopy(text_encoder.state_dict())
            del text_encoder
        else:
            text_enc_dict = load_model(text_enc_path, map_location="cpu")

        # Convert the text encoder model
        if v2:
            printi("Converting text enc dict for V2 model.", log=log)
            # Need to add the tag 'transformer' in advance, so we can knock it out from the final layer-norm
            text_enc_dict = {"transformer." + k: v for k, v in text_enc_dict.items()}
            text_enc_dict = convert_text_enc_state_dict_v20(text_enc_dict)
            text_enc_dict = {"cond_stage_model.model." + k: v for k, v in text_enc_dict.items()}

        else:
            printi("Converting text enc dict for V1 model.", log=log)
            text_enc_dict = convert_text_enc_state_dict(text_enc_dict)
            text_enc_dict = {"cond_stage_model.transformer." + k: v for k, v in text_enc_dict.items()}

        # Put together new checkpoint
        state_dict = {**unet_state_dict, **vae_state_dict, **text_enc_dict}
        if config.half_model:
            state_dict = {k: v.half() for k, v in state_dict.items()}

        state_dict = {"db_global_step": config.revision, "db_epoch": config.epoch, "state_dict": state_dict}
        printi(f"Saving checkpoint to {checkpoint_path}...", log=log)
        if save_safetensors:
            safe_dict, json_dict = split_dict(state_dict)
            safetensors.torch.save_file(safe_dict, checkpoint_path, json_dict)
        else:
            torch.save(state_dict, checkpoint_path)
        cfg_file = None
        new_name = os.path.join(config.model_dir, f"{config.model_name}.yaml")
        if os.path.exists(new_name):
            config_version = "v1-inference"

            if config.resolution >= 768 and v2:
                print(f"Resolution is equal to or above 768 and is a v2 model. Assuming v prediction mode.")
                config_version = "v2-inference-v"

            if config.resolution < 768 and v2:
                print(f"Resolution is less than 768 and is a v2 model. Using epsilon mode.")
                config_version = "v2-inference"

            cfg_file = os.path.join(
                os.path.dirname(os.path.realpath(__file__)),
                "..",
                "configs",
                f"{config_version}.yaml"
            )

        if cfg_file is not None:
            cfg_dest = checkpoint_path.replace(checkpoint_ext, ".yaml")
            printi(f"Copying config file from {cfg_dest} to {cfg_dest}", log=log)
            shutil.copyfile(cfg_file, cfg_dest)

    except Exception as e:
        msg = f"Exception compiling checkpoint: {e}"
        print(msg)
        traceback.print_exc()
        return msg

    try:
        del unet_state_dict
        del vae_state_dict
        del text_enc_path
        del state_dict
        if os.path.exists(lora_diffusers):
            shutil.rmtree(lora_diffusers, True)
    except:
        pass
    # cleanup()
    if reload_models:
        reload_system_models()
    msg = f"Checkpoint compiled successfully: {checkpoint_path}"
    printi(msg, log=log)
    return msg


def load_model(model_path: str, map_location: str):
    if ".safetensors" in model_path:
        return safetensors.torch.load_file(model_path, device=map_location)
    else:
        disable_safe_unpickle()
        loaded = torch.load(model_path, map_location=map_location)
        enable_safe_unpickle()
        return loaded


def apply_lora(model: nn.Module, loras: str, rank: int, weight: float, device: str, is_tenc: bool, use_extended: bool):
    lora_rev = None
    if loras is not None and loras != "":
        if not os.path.exists(loras):
            try:
                cmd_lora_models_path = shared.lora_models_path
            except:
                cmd_lora_models_path = None
            model_dir = os.path.dirname(cmd_lora_models_path) if cmd_lora_models_path else shared.models_path
            loras = os.path.join(model_dir, "lora", loras)

        if os.path.exists(loras):
            lora_rev = loras.split("_")[-1].replace(".pt", "")
            printi(f"Loading lora from {loras}", log=True)
            merge_lora_to_model(model, load_model(loras, device), is_tenc, use_extended, rank, weight)

    return lora_rev<|MERGE_RESOLUTION|>--- conflicted
+++ resolved
@@ -332,6 +332,7 @@
         file_name_regex = re.compile(f"model_?{file_extra}\\.(safetensors|bin)$")
         for f in os.listdir(model_base):
             if file_name_regex.search(f):
+                print(f"Returning: {f}")
                 return os.path.join(model_base, f)
     if model_name != "ema_unet" and not file_extra:
         print(f"Unable to find model file: {model_base}")
@@ -420,11 +421,7 @@
         # Apply LoRA to the unet
         if lora_path is not None and lora_path != "":
             unet_model = UNet2DConditionModel().from_pretrained(os.path.dirname(unet_path))
-<<<<<<< HEAD
             lora_rev = apply_lora(unet_model, lora_path, config.lora_unet_rank, config.lora_weight, "cpu", False, config.use_lora_extended)
-=======
-            lora_rev = apply_lora(unet_model, lora_path, config.lora_weight, "cpu", False)
->>>>>>> 8898bbc5
             unet_state_dict = copy.deepcopy(unet_model.state_dict())
             del unet_model
             if lora_rev is not None:
