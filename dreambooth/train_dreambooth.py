# Borrowed heavily from https://github.com/bmaltais/kohya_ss/blob/master/train_db.py and
# https://github.com/ShivamShrirao/diffusers/tree/main/examples/dreambooth
# With some custom bits sprinkled in and some stuff from OG diffusers as well.

import itertools
import logging
import os
import time
import traceback
from decimal import Decimal
from pathlib import Path

import importlib_metadata
import torch
import torch.backends.cuda
import torch.backends.cudnn
import torch.utils.checkpoint
from accelerate import Accelerator
from accelerate.utils.random import set_seed as set_seed2
from diffusers import (
    AutoencoderKL,
    DiffusionPipeline,
    UNet2DConditionModel,
    DDPMScheduler,
    DEISMultistepScheduler,
    UniPCMultistepScheduler
)
from diffusers.utils import logging as dl, is_xformers_available
from packaging import version
from tensorflow.python.framework.random_seed import set_seed as set_seed1
from torch.cuda.profiler import profile
from torch.utils.data import Dataset
from torch.utils.tensorboard import SummaryWriter, FileWriter
from transformers import AutoTokenizer

from dreambooth import shared
from dreambooth.dataclasses.prompt_data import PromptData
from dreambooth.dataclasses.train_result import TrainResult
from dreambooth.dataset.bucket_sampler import BucketSampler
from dreambooth.dataset.sample_dataset import SampleDataset
from dreambooth.deis_velocity import get_velocity
<<<<<<< HEAD
from dreambooth.diff_to_sd import compile_checkpoint, copy_diffusion_model
=======
from dreambooth.diff_to_sd import compile_checkpoint
>>>>>>> 74370bb4
from dreambooth.memory import find_executable_batch_size
from dreambooth.optimization import UniversalScheduler
from dreambooth.shared import status
from dreambooth.utils.gen_utils import generate_classifiers, generate_dataset
from dreambooth.utils.image_utils import db_save_image, get_scheduler_class
<<<<<<< HEAD
from dreambooth.utils.model_utils import unload_system_models, \
    import_model_class_from_model_name_or_path, disable_safe_unpickle, enable_safe_unpickle, xformerify, torch2ify
=======
from dreambooth.utils.model_utils import (
    unload_system_models,
    import_model_class_from_model_name_or_path,
    disable_safe_unpickle,
    enable_safe_unpickle,
    xformerify,
    torch2ify,
)
>>>>>>> 74370bb4
from dreambooth.utils.text_utils import encode_hidden_state
from dreambooth.utils.utils import cleanup, printm
from dreambooth.webhook import send_training_update
from dreambooth.xattention import optim_to
from helpers.ema_model import EMAModel
from helpers.log_parser import LogParser
from helpers.mytqdm import mytqdm
from lora_diffusion.extra_networks import save_extra_networks
<<<<<<< HEAD
from lora_diffusion.lora import save_lora_weight, \
    TEXT_ENCODER_DEFAULT_TARGET_REPLACE, get_target_module
=======
from lora_diffusion.lora import (
    save_lora_weight,
    TEXT_ENCODER_DEFAULT_TARGET_REPLACE,
    get_target_module,
)
>>>>>>> 74370bb4

logger = logging.getLogger(__name__)
# define a Handler which writes DEBUG messages or higher to the sys.stderr
console = logging.StreamHandler()
console.setLevel(logging.DEBUG)
logger.addHandler(console)
logger.setLevel(logging.DEBUG)
dl.set_verbosity_error()

last_samples = []
last_prompts = []

try:
    diff_version = str(importlib_metadata.version("diffusers"))
    version_string = diff_version.split(".")
    major_version = int(version_string[0])
    minor_version = int(version_string[1])
    patch_version = int(version_string[2])
    if minor_version < 14 or (minor_version == 14 and patch_version <= 0):
        print(
            "The version of diffusers is less than or equal to 0.14.0. Performing monkey-patch..."
        )
        DEISMultistepScheduler.get_velocity = get_velocity
    else:
        print(
            "The version of diffusers is greater than 0.14.0, hopefully they merged the PR by now"
        )
except:
    print("Exception monkey-patching DEIS scheduler.")

export_diffusers = False
diffusers_dir = ""
try:
    from core.handlers.config import ConfigHandler
    from core.handlers.models import ModelHandler
    ch = ConfigHandler()
    mh = ModelHandler()
    export_diffusers = ch.get_item("export_diffusers", "dreambooth", True)
    diffusers_dir = os.path.join(mh.models_path, "diffusers")
except:
    pass


def set_seed(deterministic: bool):
    if deterministic:
        torch.backends.cudnn.deterministic = True
        seed = 0
        set_seed1(seed)
        set_seed2(seed)
    else:
        torch.backends.cudnn.deterministic = False


def current_prior_loss(args, current_epoch):
    if not args.prior_loss_scale:
        return args.prior_loss_weight
    if not args.prior_loss_target:
        args.prior_loss_target = 150
    if not args.prior_loss_weight_min:
        args.prior_loss_weight_min = 0.1
    if current_epoch >= args.prior_loss_target:
        return args.prior_loss_weight_min
    percentage_completed = current_epoch / args.prior_loss_target
    prior = (
            args.prior_loss_weight * (1 - percentage_completed)
            + args.prior_loss_weight_min * percentage_completed
    )
    printm(f"Prior: {prior}")
    return prior


def stop_profiler(profiler):
    if profiler is not None:
        try:
            print("Stopping profiler.")
            profiler.stop()
        except:
            pass


def main(class_gen_method: str = "Native Diffusers") -> TrainResult:
    """
    @param class_gen_method: Class image generation method.
    @return: TrainResult
    """
    args = shared.db_model_config
    logging_dir = Path(args.model_dir, "logging")
    log_parser = LogParser()

    result = TrainResult
    result.config = args

    set_seed(args.deterministic)

    @find_executable_batch_size(
        starting_batch_size=args.train_batch_size,
        starting_grad_size=args.gradient_accumulation_steps,
        logging_dir=logging_dir,
    )
    def inner_loop(
            train_batch_size: int, gradient_accumulation_steps: int, profiler: profile
    ):

        text_encoder = None
        global last_samples
        global last_prompts
        stop_text_percentage = args.stop_text_encoder
        if not args.train_unet:
            stop_text_percentage = 1
        n_workers = 0
        args.max_token_length = int(args.max_token_length)
        if not args.pad_tokens and args.max_token_length > 75:
            print("Cannot raise token length limit above 75 when pad_tokens=False")

        precision = args.mixed_precision if not shared.force_cpu else "no"

        weight_dtype = torch.float32
        if precision == "fp16":
            weight_dtype = torch.float16
        elif precision == "bf16":
            weight_dtype = torch.bfloat16

        try:
            accelerator = Accelerator(
                gradient_accumulation_steps=gradient_accumulation_steps,
                mixed_precision=precision,
                log_with="tensorboard",
                project_dir=logging_dir,
                cpu=shared.force_cpu,
            )

            run_name = "dreambooth.events"
            max_log_size = 250 * 1024  # specify the maximum log size

        except Exception as e:
            if "AcceleratorState" in str(e):
                msg = "Change in precision detected, please restart the webUI entirely to use new precision."
            else:
                msg = f"Exception initializing accelerator: {e}"
            print(msg)
            result.msg = msg
            result.config = args
            stop_profiler(profiler)
            return result
        # Currently, it's not possible to do gradient accumulation when training two models with
        # accelerate.accumulate This will be enabled soon in accelerate. For now, we don't allow gradient
        # accumulation when training two models.
        # TODO (patil-suraj): Remove this check when gradient accumulation with two models is enabled in accelerate.
        if (
                stop_text_percentage != 0
                and gradient_accumulation_steps > 1
                and accelerator.num_processes > 1
        ):
            msg = (
                "Gradient accumulation is not supported when training the text encoder in distributed training. "
                "Please set gradient_accumulation_steps to 1. This feature will be supported in the future. Text "
                "encoder training will be disabled."
            )
            print(msg)
            status.textinfo = msg
            stop_text_percentage = 0
        count, instance_prompts, class_prompts = generate_classifiers(
            args, class_gen_method=class_gen_method, accelerator=accelerator, ui=False
        )
        if status.interrupted:
            result.msg = "Training interrupted."
            stop_profiler(profiler)
            return result

        if class_gen_method == "Native Diffusers" and count > 0:
            unload_system_models()

        def create_vae():
            vae_path = (
                args.pretrained_vae_name_or_path
                if args.pretrained_vae_name_or_path
                else args.pretrained_model_name_or_path
            )
            disable_safe_unpickle()
            new_vae = AutoencoderKL.from_pretrained(
                vae_path,
                subfolder=None if args.pretrained_vae_name_or_path else "vae",
                revision=args.revision,
            )
            enable_safe_unpickle()
            new_vae.requires_grad_(False)
            new_vae.to(accelerator.device, dtype=weight_dtype)
            return new_vae

        disable_safe_unpickle()
        # Load the tokenizer
        tokenizer = AutoTokenizer.from_pretrained(
            os.path.join(args.pretrained_model_name_or_path, "tokenizer"),
            revision=args.revision,
            use_fast=False,
        )

        # import correct text encoder class
        text_encoder_cls = import_model_class_from_model_name_or_path(
            args.pretrained_model_name_or_path, args.revision
        )

        # Load models and create wrapper for stable diffusion
        text_encoder = text_encoder_cls.from_pretrained(
            args.pretrained_model_name_or_path,
            subfolder="text_encoder",
            revision=args.revision,
            torch_dtype=torch.float32,
        )
        printm("Created tenc")
        vae = create_vae()
        printm("Created vae")

        unet = UNet2DConditionModel.from_pretrained(
            args.pretrained_model_name_or_path,
            subfolder="unet",
            revision=args.revision,
            torch_dtype=torch.float32,
        )
        unet = torch2ify(unet)

        # Check that all trainable models are in full precision
        low_precision_error_string = (
            "Please make sure to always have all model weights in full float32 precision when starting training - even if"
            " doing mixed precision training. copy of the weights should still be float32."
        )
        if args.attention == "xformers" and not shared.force_cpu:
            if is_xformers_available():
                import xformers

                xformers_version = version.parse(xformers.__version__)
                if xformers_version == version.parse("0.0.16"):
                    logger.warning(
                        "xFormers 0.0.16 cannot be used for training in some GPUs. If you observe problems during training, please update xFormers to at least 0.0.17. See https://huggingface.co/docs/diffusers/main/en/optimization/xformers for more details."
                    )
            else:
                raise ValueError(
                    "xformers is not available. Make sure it is installed correctly"
                )
            xformerify(unet)
            xformerify(vae)

        if accelerator.unwrap_model(unet).dtype != torch.float32:
            print(
                f"Unet loaded as datatype {accelerator.unwrap_model(unet).dtype}. {low_precision_error_string}"
            )

        if (
                args.stop_text_encoder != 0
                and accelerator.unwrap_model(text_encoder).dtype != torch.float32
        ):
            print(
                f"Text encoder loaded as datatype {accelerator.unwrap_model(text_encoder).dtype}."
                f" {low_precision_error_string}"
            )

        # Enable TF32 for faster training on Ampere GPUs,
        # cf https://pytorch.org/docs/stable/notes/cuda.html#tensorfloat-32-tf32-on-ampere-devices
        try:
            # Apparently, some versions of torch don't have a cuda_version flag? IDK, but it breaks my runpod.
            if (
                    torch.cuda.is_available()
                    and float(torch.cuda_version) >= 11.0
                    and args.tf32_enable
            ):
                print("Attempting to enable TF32.")
                torch.backends.cuda.matmul.allow_tf32 = True
        except:
            pass

        if args.gradient_checkpointing:
            if args.train_unet:
                unet.enable_gradient_checkpointing()
            if stop_text_percentage != 0:
                text_encoder.gradient_checkpointing_enable()
                if args.use_lora:
                    text_encoder.text_model.embeddings.requires_grad_(True)
            else:
                text_encoder.to(accelerator.device, dtype=weight_dtype)

        ema_model = None
        if args.use_ema:
            if os.path.exists(
                    os.path.join(
                        args.pretrained_model_name_or_path,
                        "ema_unet",
                        "diffusion_pytorch_model.safetensors",
                    )
            ):
                ema_unet = UNet2DConditionModel.from_pretrained(
                    args.pretrained_model_name_or_path,
                    subfolder="ema_unet",
                    revision=args.revision,
                    torch_dtype=torch.float32,
                )
                if args.attention == "xformers" and not shared.force_cpu:
                    xformerify(ema_unet)

                ema_model = EMAModel(
                    ema_unet, device=accelerator.device, dtype=weight_dtype
                )
                del ema_unet
            else:
                ema_model = EMAModel(
                    unet, device=accelerator.device, dtype=weight_dtype
                )

        unet_lora_params = None
        text_encoder_lora_params = None

        lora_path = None
        lora_txt = None
        if args.use_lora:
            unet.requires_grad_(False)
            if args.lora_model_name:
                lora_path = os.path.join(args.model_dir, "loras", args.lora_model_name)
                lora_txt = lora_path.replace(".pt", "_txt.pt")

                if not os.path.exists(lora_path) or not os.path.isfile(lora_path):
                    lora_path = None
                    lora_txt = None

            injectable_lora = get_target_module("injection", args.use_lora_extended)
            target_module = get_target_module("module", args.use_lora_extended)

            unet_lora_params, _ = injectable_lora(
                unet,
                r=args.lora_unet_rank,
                loras=lora_path,
                target_replace_module=target_module,
            )

            if stop_text_percentage != 0:
                text_encoder.requires_grad_(False)
                inject_trainable_txt_lora = get_target_module("injection", False)
                text_encoder_lora_params, _ = inject_trainable_txt_lora(
                    text_encoder,
                    target_replace_module=TEXT_ENCODER_DEFAULT_TARGET_REPLACE,
                    r=args.lora_txt_rank,
                    loras=lora_txt,
                )
            printm("Lora loaded")
            cleanup()
            printm("Cleaned")
        else:
            if not args.train_unet:
                unet.requires_grad_(False)

        if args.use_lora:
            args.learning_rate = args.lora_learning_rate
            params_to_optimize = (
                [
                    {
                        "params": itertools.chain(*unet_lora_params),
                        "lr": args.lora_learning_rate,
                    },
                    {
                        "params": itertools.chain(*text_encoder_lora_params),
                        "lr": args.lora_txt_learning_rate,
                    },
                ]
                if stop_text_percentage != 0
                else itertools.chain(*unet_lora_params)
            )
        else:
            params_to_optimize = (
                itertools.chain(text_encoder.parameters())
                if stop_text_percentage != 0 and not args.train_unet
                else itertools.chain(unet.parameters(), text_encoder.parameters())
                if stop_text_percentage != 0
                else unet.parameters()
            )

        optimizer = None
        try:
            if args.optimizer == "Torch AdamW":
                optimizer = torch.optim.AdamW(
                    params_to_optimize,
                    lr=args.learning_rate,
                    weight_decay=args.adamw_weight_decay,
                )

            if args.optimizer == "8bit AdamW":
                from bitsandbytes.optim import AdamW8bit
                optimizer = AdamW8bit(
                    params_to_optimize,
                    lr=args.learning_rate,
                    weight_decay=args.adamw_weight_decay,
                )

            elif args.optimizer == "Lion":
                from lion_pytorch import Lion
                optimizer = Lion(
                    params_to_optimize,
                    lr=args.learning_rate,
                    weight_decay=args.adamw_weight_decay,
                )

            elif args.optimizer == "SGD Dadaptation":
                from dadaptation import DAdaptSGD
                optimizer = DAdaptSGD(
                    params_to_optimize,
                    lr=args.learning_rate,
                    momentum=args.adaptation_momentum,
                    weight_decay=args.adamw_weight_decay,
                    growth_rate=args.adaptation_growth_rate,
                )

            elif args.optimizer == "AdamW Dadaptation":
                from dadaptation import DAdaptAdam
                optimizer = DAdaptAdam(
                    params_to_optimize,
                    lr=args.learning_rate,
                    weight_decay=args.adamw_weight_decay,
                    decouple=False,
                    growth_rate=args.adaptation_growth_rate,
                )

            elif args.optimizer == "Adagrad Dadaptation":
                from dadaptation import DAdaptAdaGrad
                optimizer = DAdaptAdaGrad(
                    params_to_optimize,
                    lr=args.learning_rate,
                    momentum=args.adaptation_momentum,
                    weight_decay=args.adamw_weight_decay,
                    growth_rate=args.adaptation_growth_rate,
                )

            elif args.optimizer == "Adan Dadaptation":
                from dreambooth.dadapt_adan import DAdaptAdan
                optimizer = DAdaptAdan(
                    params_to_optimize,
                    lr=args.learning_rate,
                    weight_decay=args.adamw_weight_decay,
                    no_prox=False,
                    growth_rate=args.adaptation_growth_rate,
                )

            elif args.optimizer == "8bit AdamW":
                from bitsandbytes.optim import AdamW8bit
                optimizer = AdamW8bit(
                    params_to_optimize,
                    lr=args.learning_rate,
                    weight_decay=args.adamw_weight_decay,
                )

            elif args.optimizer == "Lion":
                from lion_pytorch import Lion
                optimizer = Lion(
                    params_to_optimize,
                    lr=args.learning_rate,
                    weight_decay=args.adamw_weight_decay,
                )

        except Exception as a:
            logger.warning(f"Exception importing {args.optimizer}: {a}")
            traceback.print_exc()

        if optimizer is None:
            print("WARNING: Using default optimizer (AdamW from Torch)")
            optimizer = torch.optim.AdamW(
                params_to_optimize,
                lr=args.learning_rate,
                weight_decay=args.adamw_weight_decay,
            )

        if args.noise_scheduler == "DEIS":
            noise_scheduler = DEISMultistepScheduler.from_pretrained(
                args.pretrained_model_name_or_path, subfolder="scheduler"
            )
        elif args.noise_scheduler == "UniPC":
            noise_scheduler = UniPCMultistepScheduler.from_pretrained(
                args.pretrained_model_name_or_path, subfolder="scheduler"
            )
        else:
            noise_scheduler = DDPMScheduler.from_pretrained(
                args.pretrained_model_name_or_path, subfolder="scheduler"
            )

        def cleanup_memory():
            try:
                if unet:
                    del unet
                if text_encoder:
                    del text_encoder
                if tokenizer:
                    del tokenizer
                if optimizer:
                    del optimizer
                if train_dataloader:
                    del train_dataloader
                if train_dataset:
                    del train_dataset
                if lr_scheduler:
                    del lr_scheduler
                if vae:
                    del vae
                if unet_lora_params:
                    del unet_lora_params
            except:
                pass
            cleanup(True)

        if args.cache_latents:
            vae.to(accelerator.device, dtype=weight_dtype)
            vae.requires_grad_(False)
            vae.eval()

        if status.interrupted:
            result.msg = "Training interrupted."
            stop_profiler(profiler)
            return result

        printm("Loading dataset...")
        train_dataset = generate_dataset(
            model_name=args.model_name,
            instance_prompts=instance_prompts,
            class_prompts=class_prompts,
            batch_size=train_batch_size,
            tokenizer=tokenizer,
            vae=vae if args.cache_latents else None,
            debug=False,
            model_dir=args.model_dir,
        )

        printm("Dataset loaded.")

        if args.cache_latents:
            printm("Unloading vae.")
            del vae
            # Preserve reference to vae for later checks
            vae = None
        cleanup()
        if status.interrupted:
            result.msg = "Training interrupted."
            stop_profiler(profiler)
            return result

        if train_dataset.__len__ == 0:
            msg = "Please provide a directory with actual images in it."
            print(msg)
            status.textinfo = msg
            cleanup_memory()
            result.msg = msg
            result.config = args
            stop_profiler(profiler)
            return result

        def collate_fn(examples):
            input_ids = [example["input_ids"] for example in examples]
            pixel_values = [example["image"] for example in examples]
            types = [example["is_class"] for example in examples]
            weights = [
                current_prior_loss_weight if example["is_class"] else 1.0
                for example in examples
            ]
            loss_avg = 0
            for weight in weights:
                loss_avg += weight
            loss_avg /= len(weights)
            pixel_values = torch.stack(pixel_values)
            if not args.cache_latents:
                pixel_values = pixel_values.to(
                    memory_format=torch.contiguous_format
                ).float()
            input_ids = torch.cat(input_ids, dim=0)

            batch_data = {
                "input_ids": input_ids,
                "images": pixel_values,
                "types": types,
                "loss_avg": loss_avg,
            }
            return batch_data

        sampler = BucketSampler(train_dataset, train_batch_size)

        train_dataloader = torch.utils.data.DataLoader(
            train_dataset,
            batch_size=1,
            batch_sampler=sampler,
            collate_fn=collate_fn,
            num_workers=n_workers,
        )

        max_train_steps = args.num_train_epochs * len(train_dataset)

        # This is separate, because optimizer.step is only called once per "step" in training, so it's not
        # affected by batch size
        sched_train_steps = args.num_train_epochs * train_dataset.num_train_images

        lr_scheduler = UniversalScheduler(
            name=args.lr_scheduler,
            optimizer=optimizer,
            num_warmup_steps=args.lr_warmup_steps,
            total_training_steps=sched_train_steps,
            min_lr=args.learning_rate_min,
            total_epochs=args.num_train_epochs,
            num_cycles=args.lr_cycles,
            power=args.lr_power,
            factor=args.lr_factor,
            scale_pos=args.lr_scale_pos,
        )

        # create ema, fix OOM
        if args.use_ema:
            if stop_text_percentage != 0:
                (
                    ema_model.model,
                    unet,
                    text_encoder,
                    optimizer,
                    train_dataloader,
                    lr_scheduler,
                ) = accelerator.prepare(
                    ema_model.model,
                    unet,
                    text_encoder,
                    optimizer,
                    train_dataloader,
                    lr_scheduler,
                )
            else:
                (
                    ema_model.model,
                    unet,
                    optimizer,
                    train_dataloader,
                    lr_scheduler,
                ) = accelerator.prepare(
                    ema_model.model, unet, optimizer, train_dataloader, lr_scheduler
                )
        else:
            if stop_text_percentage != 0:
                (
                    unet,
                    text_encoder,
                    optimizer,
                    train_dataloader,
                    lr_scheduler,
                ) = accelerator.prepare(
                    unet, text_encoder, optimizer, train_dataloader, lr_scheduler
                )
            else:
                unet, optimizer, train_dataloader, lr_scheduler = accelerator.prepare(
                    unet, optimizer, train_dataloader, lr_scheduler
                )

        if not args.cache_latents and vae is not None:
            vae.to(accelerator.device, dtype=weight_dtype)

        if stop_text_percentage == 0:
            text_encoder.to(accelerator.device, dtype=weight_dtype)
        # Afterwards we recalculate our number of training epochs
        # We need to initialize the trackers we use, and also store our configuration.
        # The trackers will initialize automatically on the main process.
        if accelerator.is_main_process:
            # create a SummaryWriter object with max_queue and flush_secs arguments
            writer = SummaryWriter(
                log_dir=logging_dir,
                filename_suffix=run_name,
                max_queue=max_log_size,
                flush_secs=30,  # how often to flush the pending events to disk (in seconds)
            )

            accelerator.init_trackers("dreambooth")
            # get the tracker object for TensorBoard
            tracker = accelerator.get_tracker("tensorboard")

            # set the SummaryWriter object as the tracker's writer
            tracker.writer = FileWriter(writer.get_logdir())

        # Train!
        total_batch_size = (
                train_batch_size * accelerator.num_processes * gradient_accumulation_steps
        )
        max_train_epochs = args.num_train_epochs
        # we calculate our number of tenc training epochs
        text_encoder_epochs = round(max_train_epochs * stop_text_percentage)
        global_step = 0
        global_epoch = 0
        session_epoch = 0
        first_epoch = 0
        resume_step = 0
        last_model_save = 0
        last_image_save = 0
        resume_from_checkpoint = False
        new_hotness = os.path.join(
            args.model_dir, "checkpoints", f"checkpoint-{args.snapshot}"
        )
        if os.path.exists(new_hotness):
            accelerator.print(f"Resuming from checkpoint {new_hotness}")

            try:
                import modules.shared
                no_safe = modules.shared.cmd_opts.disable_safe_unpickle
                modules.shared.cmd_opts.disable_safe_unpickle = True
            except:
                no_safe = False

            try:
                import modules.shared
                accelerator.load_state(new_hotness)
                modules.shared.cmd_opts.disable_safe_unpickle = no_safe
                global_step = resume_step = args.revision
                resume_from_checkpoint = True
                first_epoch = args.epoch
                global_epoch = first_epoch
            except Exception as lex:
                print(f"Exception loading checkpoint: {lex}")

        print("  ***** Running training *****")
        if shared.force_cpu:
            print(f"  TRAINING WITH CPU ONLY")
        print(f"  Num batches each epoch = {len(train_dataset) // train_batch_size}")
        print(f"  Num Epochs = {max_train_epochs}")
        print(f"  Batch Size Per Device = {train_batch_size}")
        print(f"  Gradient Accumulation steps = {gradient_accumulation_steps}")
        print(f"  Total train batch size (w. parallel, distributed & accumulation) = {total_batch_size}")
        print(f"  Text Encoder Epochs: {text_encoder_epochs}")
        print(f"  Total optimization steps = {sched_train_steps}")
        print(f"  Total training steps = {max_train_steps}")
        print(f"  Resuming from checkpoint: {resume_from_checkpoint}")
        print(f"  First resume epoch: {first_epoch}")
        print(f"  First resume step: {resume_step}")
        print(f"  Lora: {args.use_lora}, Optimizer: {args.optimizer}, Prec: {precision}")
        print(f"  Gradient Checkpointing: {args.gradient_checkpointing}")
        print(f"  EMA: {args.use_ema}")
        print(f"  UNET: {args.train_unet}")
        print(f"  Freeze CLIP Normalization Layers: {args.freeze_clip_normalization}")
        print(f"  LR: {args.learning_rate}")
        if args.use_lora_extended:
            print(f"  LoRA Extended: {args.use_lora_extended}")
        if args.use_lora and stop_text_percentage > 0:
            print(f"  LoRA Text Encoder LR: {args.lora_txt_learning_rate}")
        print(f"  V2: {args.v2}")

        os.environ.__setattr__("CUDA_LAUNCH_BLOCKING", 1)

        def check_save(pbar: mytqdm, is_epoch_check=False):
            nonlocal last_model_save
            nonlocal last_image_save
            save_model_interval = args.save_embedding_every
            save_image_interval = args.save_preview_every
            save_completed = session_epoch >= max_train_epochs
            save_canceled = status.interrupted
            save_image = False
            save_model = False
            if not save_canceled and not save_completed:
                # Check to see if the number of epochs since last save is gt the interval
                if 0 < save_model_interval <= session_epoch - last_model_save:
                    save_model = True
                    last_model_save = session_epoch

                # Repeat for sample images
                if 0 < save_image_interval <= session_epoch - last_image_save:
                    save_image = True
                    last_image_save = session_epoch

            else:
                print("\nSave completed/canceled.")
                if global_step > 0:
                    save_image = True
                    save_model = True

            save_snapshot = False
            save_lora = False
            save_checkpoint = False

            if shared.status.do_save_samples and is_epoch_check:
                save_image = True
                shared.status.do_save_samples = False

            if shared.status.do_save_model and is_epoch_check:
                save_model = True
                shared.status.do_save_model = False

            if save_model:
                if save_canceled:
                    if global_step > 0:
                        print("Canceled, enabling saves.")
                        save_lora = args.save_lora_cancel
                        save_snapshot = args.save_state_cancel
                        save_checkpoint = args.save_ckpt_cancel
                elif save_completed:
                    if global_step > 0:
                        print("Completed, enabling saves.")
                        save_lora = args.save_lora_after
                        save_snapshot = args.save_state_after
                        save_checkpoint = args.save_ckpt_after
                else:
                    save_lora = args.save_lora_during
                    save_snapshot = args.save_state_during
                    save_checkpoint = args.save_ckpt_during

            if (
                    save_checkpoint
                    or save_snapshot
                    or save_lora
                    or save_image
                    or save_model
            ):
                printm(" Saving weights.")
                save_weights(
                    save_image,
                    save_model,
                    save_snapshot,
                    save_checkpoint,
                    save_lora,
                    pbar,
                )
                pbar.set_description("Steps")
                pbar.reset(max_train_steps)
                pbar.update(global_step)
                printm(" Complete.")

            return save_model

        def save_weights(
                save_image, save_model, save_snapshot, save_checkpoint, save_lora, pbar
        ):
            global last_samples
            global last_prompts
            nonlocal vae

            # Create the pipeline using the trained modules and save it.
            if accelerator.is_main_process:
                printm("Pre-cleanup.")
                optim_to(torch, profiler, optimizer)
                if profiler is not None:
                    cleanup()

                if vae is None:
                    printm("Loading vae.")
                    vae = create_vae()

                printm("Creating pipeline.")

                s_pipeline = DiffusionPipeline.from_pretrained(
                    args.pretrained_model_name_or_path,
                    unet=accelerator.unwrap_model(unet, keep_fp32_wrapper=True),
                    text_encoder=accelerator.unwrap_model(
                        text_encoder, keep_fp32_wrapper=True
                    ),
                    vae=vae,
                    torch_dtype=weight_dtype,
                    revision=args.revision,
                    safety_checker=None,
                    requires_safety_checker=None,
                )

                scheduler_class = get_scheduler_class(args.scheduler)
                if args.attention == "xformers" and not shared.force_cpu:
                    xformerify(s_pipeline)

                s_pipeline.scheduler = scheduler_class.from_config(
                    s_pipeline.scheduler.config
                )
                if "UniPC" in args.scheduler:
                    s_pipeline.scheduler.config.solver_type = "bh2"

                s_pipeline = s_pipeline.to(accelerator.device)

                with accelerator.autocast(), torch.inference_mode():
                    if save_model:
                        # We are saving weights, we need to ensure revision is saved
                        args.save()
                        pbar.set_description("Saving Weights")
                        pbar.reset(4)
                        pbar.update()
                        try:
                            out_file = None
                            # Loras resume from pt
                            if not args.use_lora:
                                if save_snapshot:
                                    pbar.set_description("Saving Snapshot")
                                    status.textinfo = (
                                        f"Saving snapshot at step {args.revision}..."
                                    )
                                    accelerator.save_state(
                                        os.path.join(
                                            args.model_dir,
                                            "checkpoints",
                                            f"checkpoint-{args.revision}",
                                        )
                                    )
                                    pbar.update()

                                # We should save this regardless, because it's our fallback if no snapshot exists.
                                status.textinfo = (
                                    f"Saving diffusion model at step {args.revision}..."
                                )
                                pbar.set_description("Saving diffusion model")
                                s_pipeline.save_pretrained(
                                    os.path.join(args.model_dir, "working"),
                                    safe_serialization=True,
                                )
                                if ema_model is not None:
                                    ema_model.save_pretrained(
                                        os.path.join(
                                            args.pretrained_model_name_or_path,
                                            "ema_unet",
                                        ),
                                        safe_serialization=True,
                                    )
                                pbar.update()

                            elif save_lora:
                                pbar.set_description("Saving Lora Weights...")
                                # setup directory
                                loras_dir = os.path.join(args.model_dir, "loras")
                                os.makedirs(loras_dir, exist_ok=True)
                                # setup pt path
                                lora_model_name = (
                                    args.model_name
                                    if args.custom_model_name == ""
                                    else args.custom_model_name
                                )
                                lora_file_prefix = f"{lora_model_name}_{args.revision}"
                                out_file = os.path.join(
                                    loras_dir, f"{lora_file_prefix}.pt"
                                )
                                # create pt
                                tgt_module = get_target_module(
                                    "module", args.use_lora_extended
                                )
                                save_lora_weight(s_pipeline.unet, out_file, tgt_module)

                                modelmap = {"unet": (s_pipeline.unet, tgt_module)}
                                # save text_encoder
                                if stop_text_percentage != 0:
                                    out_txt = out_file.replace(".pt", "_txt.pt")
                                    modelmap["text_encoder"] = (
                                        s_pipeline.text_encoder,
                                        TEXT_ENCODER_DEFAULT_TARGET_REPLACE,
                                    )
                                    save_lora_weight(
                                        s_pipeline.text_encoder,
                                        out_txt,
                                        target_replace_module=TEXT_ENCODER_DEFAULT_TARGET_REPLACE,
                                    )
                                    pbar.update()
                                # save extra_net
                                if args.save_lora_for_extra_net:
                                    if args.use_lora_extended:
                                        if not os.path.exists(
                                                os.path.join(
                                                    shared.script_path,
                                                    "extensions",
                                                    "a1111-sd-webui-locon",
                                                )
                                        ):
                                            raise Exception(
                                                r"a1111-sd-webui-locon extension is required to save "
                                                r"extra net for extended lora. Please install "
                                                r"https://github.com/KohakuBlueleaf/a1111-sd-webui-locon"
                                            )
                                    os.makedirs(
                                        shared.ui_lora_models_path, exist_ok=True
                                    )
                                    out_safe = os.path.join(
                                        shared.ui_lora_models_path,
                                        f"{lora_file_prefix}.safetensors",
                                    )
                                    save_extra_networks(modelmap, out_safe)
                            # package pt into checkpoint
                            if save_checkpoint:
                                pbar.set_description("Compiling Checkpoint")
                                snap_rev = str(args.revision) if save_snapshot else ""
<<<<<<< HEAD
                                if export_diffusers:
                                    copy_diffusion_model(args.model_name, diffusers_dir)
                                else:
                                    compile_checkpoint(args.model_name, reload_models=False, lora_file_name=out_file, log=False,
                                                       snap_rev=snap_rev)
=======
                                compile_checkpoint(
                                    args.model_name,
                                    reload_models=False,
                                    lora_file_name=out_file,
                                    log=False,
                                    snap_rev=snap_rev,
                                )
>>>>>>> 74370bb4
                                pbar.update()
                                printm("Restored, moved to acc.device.")
                        except Exception as ex:
                            print(f"Exception saving checkpoint/model: {ex}")
                            traceback.print_exc()
                            pass

                    save_dir = args.model_dir
                    if save_image:
                        samples = []
                        sample_prompts = []
                        last_samples = []
                        last_prompts = []
                        status.textinfo = (
                            f"Saving preview image(s) at step {args.revision}..."
                        )
                        try:
                            s_pipeline.set_progress_bar_config(disable=True)
                            sample_dir = os.path.join(save_dir, "samples")
                            os.makedirs(sample_dir, exist_ok=True)
                            with accelerator.autocast(), torch.inference_mode():
                                sd = SampleDataset(args)
                                prompts = sd.prompts
                                concepts = args.concepts()
                                if (
                                        args.sanity_prompt != ""
                                        and args.sanity_prompt is not None
                                ):
                                    epd = PromptData(
                                        prompt=args.sanity_prompt,
                                        seed=args.sanity_seed,
                                        negative_prompt=concepts[
                                            0
                                        ].save_sample_negative_prompt,
                                        resolution=(args.resolution, args.resolution),
                                    )
                                    prompts.append(epd)
                                pbar.set_description("Generating Samples")
                                pbar.reset(len(prompts) + 2)
                                ci = 0
                                for c in prompts:
                                    c.out_dir = os.path.join(args.model_dir, "samples")
                                    generator = torch.manual_seed(int(c.seed))
                                    s_image = s_pipeline(
                                        c.prompt,
                                        num_inference_steps=c.steps,
                                        guidance_scale=c.scale,
                                        negative_prompt=c.negative_prompt,
                                        height=c.resolution[0],
                                        width=c.resolution[1],
                                        generator=generator,
                                    ).images[0]
                                    sample_prompts.append(c.prompt)
                                    image_name = db_save_image(
                                        s_image,
                                        c,
                                        custom_name=f"sample_{args.revision}-{ci}",
                                    )
                                    shared.status.current_image = image_name
                                    shared.status.sample_prompts = [c.prompt]
                                    samples.append(image_name)
                                    pbar.update()
                                    ci += 1
                                for sample in samples:
                                    last_samples.append(sample)
                                for prompt in sample_prompts:
                                    last_prompts.append(prompt)
                                del samples
                                del prompts

                        except Exception as em:
                            print(f"Exception saving sample: {em}")
                            traceback.print_exc()
                            pass
                printm("Starting cleanup.")
                del s_pipeline
                if save_image:
                    if "generator" in locals():
                        del generator
                    try:
                        printm("Parse logs.")
                        log_images, log_names = log_parser.parse_logs(
                            model_name=args.model_name
                        )
                        pbar.update()
                        for log_image in log_images:
                            last_samples.append(log_image)
                        for log_name in log_names:
                            last_prompts.append(log_name)
                        send_training_update(
                            last_samples,
                            args.model_name,
                            last_prompts,
                            global_step,
                            args.revision,
                        )

                        del log_images
                        del log_names
                    except Exception as l:
                        traceback.print_exc()
                        print(f"Exception parsing logz: {l}")
                        pass
                    status.sample_prompts = last_prompts
                    status.current_image = last_samples
                    pbar.update()

                if args.cache_latents:
                    printm("Unloading vae.")
                    del vae
                    # Preserve the reference again
                    vae = None

                status.current_image = last_samples
                printm("Cleanup.")
                optim_to(torch, profiler, optimizer, accelerator.device)
                cleanup()
                printm("Cleanup completed.")

        # Only show the progress bar once on each machine.
        progress_bar = mytqdm(
            range(global_step, max_train_steps),
            disable=not accelerator.is_local_main_process,
        )
        progress_bar.set_description("Steps")
        progress_bar.set_postfix(refresh=True)
        args.revision = (
            args.revision if isinstance(args.revision, int) else
            int(args.revision) if str.strip(args.revision) != "" else
            0
        )
        lifetime_step = args.revision
        lifetime_epoch = args.epoch
        status.job_count = max_train_steps
        status.job_no = global_step
        training_complete = False
        msg = ""

        last_tenc = 0 < text_encoder_epochs
        if stop_text_percentage == 0:
            last_tenc = False

        for epoch in range(first_epoch, max_train_epochs):
            if training_complete:
                print("Training complete, breaking epoch.")
                break

            if args.train_unet:
                unet.train()

            train_tenc = epoch < text_encoder_epochs
            if stop_text_percentage == 0:
                train_tenc = False

            if not args.freeze_clip_normalization:
                text_encoder.train(train_tenc)
            else:
                text_encoder.eval()

            if not args.use_lora:
                text_encoder.requires_grad_(train_tenc)
            elif train_tenc:
                text_encoder.text_model.embeddings.requires_grad_(True)

            if last_tenc != train_tenc:
                last_tenc = train_tenc
                cleanup()

            loss_total = 0

            current_prior_loss_weight = current_prior_loss(
                args, current_epoch=global_epoch
            )
            for step, batch in enumerate(train_dataloader):
                # Skip steps until we reach the resumed step
                if (
                        resume_from_checkpoint
                        and epoch == first_epoch
                        and step < resume_step
                ):
                    progress_bar.update(train_batch_size)
                    progress_bar.reset()
                    status.job_count = max_train_steps
                    status.job_no += train_batch_size
                    continue
                with accelerator.accumulate(unet), accelerator.accumulate(text_encoder):
                    # Convert images to latent space
                    with torch.no_grad():
                        if args.cache_latents:
                            latents = batch["images"].to(accelerator.device)
                        else:
                            latents = vae.encode(
                                batch["images"].to(dtype=weight_dtype)
                            ).latent_dist.sample()
                        latents = latents * 0.18215

                    # Sample noise that we'll add to the latents
                    if args.offset_noise < 0:
                        noise = torch.randn_like(latents, device=latents.device)
                    else:
                        noise = torch.randn_like(
                            latents, device=latents.device
                        ) + args.offset_noise * torch.randn(
                            latents.shape[0],
                            latents.shape[1],
                            1,
                            1,
                            device=latents.device,
                        )
                    b_size = latents.shape[0]

                    # Sample a random timestep for each image
                    timesteps = torch.randint(
                        0,
                        noise_scheduler.config.num_train_timesteps,
                        (b_size,),
                        device=latents.device,
                    )
                    timesteps = timesteps.long()

                    # Add noise to the latents according to the noise magnitude at each timestep
                    # (this is the forward diffusion process)
                    noisy_latents = noise_scheduler.add_noise(latents, noise, timesteps)
                    pad_tokens = args.pad_tokens if train_tenc else False
                    encoder_hidden_states = encode_hidden_state(
                        text_encoder,
                        batch["input_ids"],
                        pad_tokens,
                        b_size,
                        args.max_token_length,
                        tokenizer.model_max_length,
                        args.clip_skip,
                    )

                    # Predict the noise residual
                    if args.use_ema and args.ema_predict:
                        noise_pred = ema_model(
                            noisy_latents, timesteps, encoder_hidden_states
                        ).sample
                    else:
                        noise_pred = unet(
                            noisy_latents, timesteps, encoder_hidden_states
                        ).sample

                    # Get the target for loss depending on the prediction type
                    if noise_scheduler.config.prediction_type == "v_prediction":
                        target = noise_scheduler.get_velocity(latents, noise, timesteps)
                    else:
                        target = noise

                    if not args.split_loss:
                        loss = instance_loss = torch.nn.functional.mse_loss(
                            noise_pred.float(), target.float(), reduction="mean"
                        )
                        loss *= batch["loss_avg"]

                    else:
                        model_pred_chunks = torch.split(noise_pred, 1, dim=0)
                        target_pred_chunks = torch.split(target, 1, dim=0)
                        instance_chunks = []
                        prior_chunks = []
                        instance_pred_chunks = []
                        prior_pred_chunks = []

                        # Iterate over the list of boolean values in batch["types"]
                        for i, is_prior in enumerate(batch["types"]):
                            # If is_prior is False, append the corresponding chunk to instance_chunks
                            if not is_prior:
                                instance_chunks.append(model_pred_chunks[i])
                                instance_pred_chunks.append(target_pred_chunks[i])
                            # If is_prior is True, append the corresponding chunk to prior_chunks
                            else:
                                prior_chunks.append(model_pred_chunks[i])
                                prior_pred_chunks.append(target_pred_chunks[i])

                        # initialize with 0 in case we are having batch = 1
                        instance_loss = torch.tensor(0)
                        prior_loss = torch.tensor(0)

                        # Concatenate the chunks in instance_chunks to form the model_pred_instance tensor
                        if len(instance_chunks):
                            model_pred = torch.stack(instance_chunks, dim=0)
                            target = torch.stack(instance_pred_chunks, dim=0)
                            instance_loss = torch.nn.functional.mse_loss(
                                model_pred.float(), target.float(), reduction="mean"
                            )

                        if len(prior_pred_chunks):
                            model_pred_prior = torch.stack(prior_chunks, dim=0)
                            target_prior = torch.stack(prior_pred_chunks, dim=0)
                            prior_loss = torch.nn.functional.mse_loss(
                                model_pred_prior.float(),
                                target_prior.float(),
                                reduction="mean",
                            )

                        if len(instance_chunks) and len(prior_chunks):
                            # Add the prior loss to the instance loss.
                            loss = instance_loss + current_prior_loss_weight * prior_loss
                        elif len(instance_chunks):
                            loss = instance_loss
                        else:
                            loss = prior_loss * current_prior_loss_weight
                    accelerator.backward(loss)
                    if accelerator.sync_gradients and not args.use_lora:
                        params_to_clip = (
                            itertools.chain(
                                unet.parameters(), text_encoder.parameters()
                            )
                            if train_tenc
                            else unet.parameters()
                        )
                        accelerator.clip_grad_norm_(params_to_clip, 1)

                    optimizer.step()
                    lr_scheduler.step(train_batch_size)
                    if args.use_ema and ema_model is not None:
                        ema_model.step(unet)
                    if profiler is not None:
                        profiler.step()

                    optimizer.zero_grad(set_to_none=args.gradient_set_to_none)

                allocated = round(torch.cuda.memory_allocated(0) / 1024 ** 3, 1)
                cached = round(torch.cuda.memory_reserved(0) / 1024 ** 3, 1)
                last_lr = lr_scheduler.get_last_lr()[0]
                global_step += train_batch_size
                args.revision += train_batch_size
                status.job_no += train_batch_size
                del noise_pred
                del latents
                del encoder_hidden_states
                del noise
                del timesteps
                del noisy_latents
                del target

                loss_step = loss.detach().item()
                loss_total += loss_step
                if args.split_loss:
                    logs = {
                        "lr": float(last_lr),
                        "loss": float(loss_step),
                        "inst_loss": float(instance_loss.detach().item()),
                        "prior_loss": float(prior_loss.detach().item()),
                        "vram": float(cached),
                    }
                else:
                    logs = {
                        "lr": float(last_lr),
                        "loss": float(loss_step),
                        "vram": float(cached),
                    }

                status.textinfo2 = (
                    f"Loss: {'%.2f' % loss_step}, LR: {'{:.2E}'.format(Decimal(last_lr))}, "
                    f"VRAM: {allocated}/{cached} GB"
                )
                progress_bar.update(train_batch_size)
                progress_bar.set_postfix(**logs)
                accelerator.log(logs, step=args.revision)

                logs = {"epoch_loss": loss_total / len(train_dataloader)}
                accelerator.log(logs, step=global_step)

                status.job_count = max_train_steps
                status.job_no = global_step
                status.textinfo = (
                    f"Steps: {global_step}/{max_train_steps} (Current),"
                    f" {args.revision}/{lifetime_step + max_train_steps} (Lifetime), Epoch: {global_epoch}"
                )

                # Log completion message
                if training_complete or status.interrupted:
                    print("  Training complete (step check).")
                    if status.interrupted:
                        state = "cancelled"
                    else:
                        state = "complete"

                    status.textinfo = (
                        f"Training {state} {global_step}/{max_train_steps}, {args.revision}"
                        f" total."
                    )

                    break

            accelerator.wait_for_everyone()

            args.epoch += 1
            global_epoch += 1
            lifetime_epoch += 1
            session_epoch += 1
            lr_scheduler.step(is_epoch=True)
            status.job_count = max_train_steps
            status.job_no = global_step

            check_save(progress_bar, True)

            if args.num_train_epochs > 1:
                training_complete = session_epoch >= max_train_epochs

            if training_complete or status.interrupted:
                print("  Training complete (step check).")
                if status.interrupted:
                    state = "cancelled"
                else:
                    state = "complete"

                status.textinfo = (
                    f"Training {state} {global_step}/{max_train_steps}, {args.revision}"
                    f" total."
                )

                break

            # Do this at the very END of the epoch, only after we're sure we're not done
            if args.epoch_pause_frequency > 0 and args.epoch_pause_time > 0:
                if not session_epoch % args.epoch_pause_frequency:
                    print(
                        f"Giving the GPU a break for {args.epoch_pause_time} seconds."
                    )
                    for i in range(args.epoch_pause_time):
                        if status.interrupted:
                            training_complete = True
                            print("Training complete, interrupted.")
                            break
                        time.sleep(1)

        cleanup_memory()
        accelerator.end_training()
        result.msg = msg
        result.config = args
        result.samples = last_samples
        stop_profiler(profiler)
        return result

    return inner_loop()<|MERGE_RESOLUTION|>--- conflicted
+++ resolved
@@ -39,20 +39,12 @@
 from dreambooth.dataset.bucket_sampler import BucketSampler
 from dreambooth.dataset.sample_dataset import SampleDataset
 from dreambooth.deis_velocity import get_velocity
-<<<<<<< HEAD
 from dreambooth.diff_to_sd import compile_checkpoint, copy_diffusion_model
-=======
-from dreambooth.diff_to_sd import compile_checkpoint
->>>>>>> 74370bb4
 from dreambooth.memory import find_executable_batch_size
 from dreambooth.optimization import UniversalScheduler
 from dreambooth.shared import status
 from dreambooth.utils.gen_utils import generate_classifiers, generate_dataset
 from dreambooth.utils.image_utils import db_save_image, get_scheduler_class
-<<<<<<< HEAD
-from dreambooth.utils.model_utils import unload_system_models, \
-    import_model_class_from_model_name_or_path, disable_safe_unpickle, enable_safe_unpickle, xformerify, torch2ify
-=======
 from dreambooth.utils.model_utils import (
     unload_system_models,
     import_model_class_from_model_name_or_path,
@@ -61,7 +53,6 @@
     xformerify,
     torch2ify,
 )
->>>>>>> 74370bb4
 from dreambooth.utils.text_utils import encode_hidden_state
 from dreambooth.utils.utils import cleanup, printm
 from dreambooth.webhook import send_training_update
@@ -70,16 +61,11 @@
 from helpers.log_parser import LogParser
 from helpers.mytqdm import mytqdm
 from lora_diffusion.extra_networks import save_extra_networks
-<<<<<<< HEAD
-from lora_diffusion.lora import save_lora_weight, \
-    TEXT_ENCODER_DEFAULT_TARGET_REPLACE, get_target_module
-=======
 from lora_diffusion.lora import (
     save_lora_weight,
     TEXT_ENCODER_DEFAULT_TARGET_REPLACE,
     get_target_module,
 )
->>>>>>> 74370bb4
 
 logger = logging.getLogger(__name__)
 # define a Handler which writes DEBUG messages or higher to the sys.stderr
@@ -1049,21 +1035,12 @@
                             if save_checkpoint:
                                 pbar.set_description("Compiling Checkpoint")
                                 snap_rev = str(args.revision) if save_snapshot else ""
-<<<<<<< HEAD
                                 if export_diffusers:
                                     copy_diffusion_model(args.model_name, diffusers_dir)
                                 else:
                                     compile_checkpoint(args.model_name, reload_models=False, lora_file_name=out_file, log=False,
-                                                       snap_rev=snap_rev)
-=======
-                                compile_checkpoint(
-                                    args.model_name,
-                                    reload_models=False,
-                                    lora_file_name=out_file,
-                                    log=False,
-                                    snap_rev=snap_rev,
+                                                       snap_rev=snap_rev,
                                 )
->>>>>>> 74370bb4
                                 pbar.update()
                                 printm("Restored, moved to acc.device.")
                         except Exception as ex:
