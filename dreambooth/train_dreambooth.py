import argparse
import hashlib
import itertools
import logging
import math
import os
import random
import traceback
from contextlib import nullcontext
from pathlib import Path
from typing import Optional

import torch
import torch.nn.functional as F
import torch.utils.checkpoint
from accelerate import Accelerator
from diffusers import AutoencoderKL, DDIMScheduler, DiffusionPipeline, UNet2DConditionModel
from diffusers.optimization import get_scheduler
from diffusers.utils import logging as dl
from huggingface_hub import HfFolder, whoami
from torch.utils.data import Dataset
from tqdm.auto import tqdm
from transformers import AutoTokenizer, PretrainedConfig, CLIPTextModel

from extensions.sd_dreambooth_extension.dreambooth import xattention
from extensions.sd_dreambooth_extension.dreambooth.SuperDataset import SuperDataset
from extensions.sd_dreambooth_extension.dreambooth.db_config import DreamboothConfig, from_file
from extensions.sd_dreambooth_extension.dreambooth.diff_to_sd import compile_checkpoint
from extensions.sd_dreambooth_extension.dreambooth.dreambooth import printm
from extensions.sd_dreambooth_extension.dreambooth.finetune_utils import FilenameTextGetter, encode_hidden_state, \
    PromptDataset, EMAModel
from extensions.sd_dreambooth_extension.dreambooth.utils import cleanup, sanitize_name, list_features, is_image
from extensions.sd_dreambooth_extension.lora_diffusion import inject_trainable_lora, extract_lora_ups_down, \
    save_lora_weight
from extensions.sd_dreambooth_extension.lora_diffusion.lora import weight_apply_lora
from modules import shared, paths

# Custom stuff
try:
    cmd_dreambooth_models_path = shared.cmd_opts.dreambooth_models_path
except:
    cmd_dreambooth_models_path = None

pil_features = list_features()
mem_record = {}
with_prior = False

# End custom stuff

torch.backends.cudnn.benchmark = True

logger = logging.getLogger(__name__)
# define a Handler which writes DEBUG messages or higher to the sys.stderr
console = logging.StreamHandler()
console.setLevel(logging.DEBUG)
logger.addHandler(console)
logger.setLevel(logging.DEBUG)
dl.set_verbosity_error()


def import_model_class_from_model_name_or_path(pretrained_model_name_or_path: str, revision):
    text_encoder_config = PretrainedConfig.from_pretrained(
        pretrained_model_name_or_path,
        subfolder="text_encoder",
        revision=revision,
    )
    model_class = text_encoder_config.architectures[0]

    if model_class == "CLIPTextModel":
        from transformers import CLIPTextModel

        return CLIPTextModel
    elif model_class == "RobertaSeriesModelWithTransformation":
        from diffusers.pipelines.alt_diffusion.modeling_roberta_series import RobertaSeriesModelWithTransformation

        return RobertaSeriesModelWithTransformation
    else:
        raise ValueError(f"{model_class} is not supported.")


def parse_args(input_args=None):
    parser = argparse.ArgumentParser(description="Simple example of a training script.")
    parser.add_argument(
        "--pretrained_model_name_or_path",
        type=str,
        default=None,
        required=True,
        help="Path to pretrained model or model identifier from huggingface.co/models.",
    )
    parser.add_argument(
        "--pretrained_vae_name_or_path",
        type=str,
        default=None,
        help="Path to pretrained vae or vae identifier from huggingface.co/models.",
    )
    parser.add_argument(
        "--revision",
        type=str,
        default=None,
        required=False,
        help="Revision of pretrained model identifier from huggingface.co/models.",
    )
    parser.add_argument(
        "--tokenizer_name",
        type=str,
        default=None,
        help="Pretrained tokenizer name or path if not the same as model_name",
    )
    parser.add_argument(
        "--instance_data_dir",
        type=str,
        default=None,
        help="A folder containing the training data of instance images.",
    )
    parser.add_argument(
        "--class_data_dir",
        type=str,
        default=None,
        help="A folder containing the training data of class images.",
    )
    parser.add_argument(
        "--instance_prompt",
        type=str,
        default=None,
        help="The prompt with identifier specifying the instance",
    )
    parser.add_argument(
        "--class_prompt",
        type=str,
        default=None,
        help="The prompt to specify images in the same class as provided instance images.",
    )
    parser.add_argument(
        "--pad_tokens",
        default=False,
        action="store_true",
        help="Flag to pad tokens to length 77.",
    )
    parser.add_argument(
        "--with_prior_preservation",
        default=False,
        action="store_true",
        help="Flag to add prior preservation loss.",
    )
    parser.add_argument("--prior_loss_weight", type=float, default=1.0, help="The weight of prior preservation loss.")
    parser.add_argument(
        "--num_class_images",
        type=int,
        default=100,
        help=(
            "Minimal class images for prior preservation loss. If there are not enough images already present in"
            " class_data_dir, additional images will be sampled with class_prompt."
        ),
    )
    parser.add_argument(
        "--output_dir",
        type=str,
        default="text-inversion-model",
        help="The output directory where the model predictions and checkpoints will be written.",
    )
    parser.add_argument("--seed", type=int, default=-1, help="A seed for reproducible training.")
    parser.add_argument(
        "--resolution",
        type=int,
        default=512,
        help=(
            "The resolution for input images, all the images in the train/validation dataset will be resized to this"
            " resolution"
        ),
    )
    parser.add_argument(
        "--center_crop", action="store_true", help="Whether to center crop images before resizing to resolution"
    )
    parser.add_argument("--train_text_encoder", action="store_true", help="Whether to train the text encoder")
    parser.add_argument(
        "--train_batch_size", type=int, default=4, help="Batch size (per device) for the training dataloader."
    )
    parser.add_argument(
        "--sample_batch_size", type=int, default=4, help="Batch size (per device) for sampling images."
    )
    parser.add_argument("--num_train_epochs", type=int, default=1)
    parser.add_argument(
        "--max_train_steps",
        type=int,
        default=None,
        help="Total number of training steps to perform.  If provided, overrides num_train_epochs.",
    )
    parser.add_argument("--save_steps", type=int, default=500, help="Save checkpoint every X updates steps.")
    parser.add_argument(
        "--gradient_accumulation_steps",
        type=int,
        default=1,
        help="Number of updates steps to accumulate before performing a backward/update pass.",
    )
    parser.add_argument(
        "--gradient_checkpointing",
        action="store_true",
        help="Whether or not to use gradient checkpointing to save memory at the expense of slower backward pass.",
    )
    parser.add_argument(
        "--learning_rate",
        type=float,
        default=5e-6,
        help="Initial learning rate (after the potential warmup period) to use.",
    )
    parser.add_argument(
        "--scale_lr",
        action="store_true",
        default=False,
        help="Scale the learning rate by the number of GPUs, gradient accumulation steps, and batch size.",
    )
    parser.add_argument(
        "--lr_scheduler",
        type=str,
        default="constant",
        help=(
            'The scheduler type to use. Choose between ["linear", "cosine", "cosine_with_restarts", "polynomial",'
            ' "constant", "constant_with_warmup"]'
        ),
    )
    parser.add_argument(
        "--lr_warmup_steps", type=int, default=500, help="Number of steps for the warmup in the lr scheduler."
    )
    parser.add_argument(
        "--use_8bit_adam", action="store_true", help="Whether or not to use 8-bit Adam from bitsandbytes."
    )
    parser.add_argument("--adam_beta1", type=float, default=0.9, help="The beta1 parameter for the Adam optimizer.")
    parser.add_argument("--adam_beta2", type=float, default=0.999, help="The beta2 parameter for the Adam optimizer.")
    parser.add_argument("--adam_weight_decay", type=float, default=1e-2, help="Weight decay to use.")
    parser.add_argument("--adam_epsilon", type=float, default=1e-08, help="Epsilon value for the Adam optimizer")
    parser.add_argument("--max_grad_norm", default=1.0, type=float, help="Max gradient norm.")
    parser.add_argument("--push_to_hub", action="store_true", help="Whether or not to push the model to the Hub.")
    parser.add_argument("--hub_token", type=str, default=None, help="The token to use to push to the Model Hub.")
    parser.add_argument(
        "--hub_model_id",
        type=str,
        default=None,
        help="The name of the repository to keep in sync with the local `output_dir`.",
    )
    parser.add_argument(
        "--logging_dir",
        type=str,
        default="logs",
        help=(
            "[TensorBoard](https://www.tensorflow.org/tensorboard) log directory. Will default to"
            " *output_dir/runs/**CURRENT_DATETIME_HOSTNAME***."
        ),
    )
    parser.add_argument(
        "--mixed_precision",
        type=str,
        default=None,
        choices=["no", "fp16", "bf16"],
        help=(
            "Whether to use mixed precision. Choose between fp16 and bf16 (bfloat16). Bf16 requires PyTorch >="
            " 1.10.and an Nvidia Ampere GPU.  Default to the value of accelerate config of the current system or the"
            " flag passed with the `accelerate.launch` command. Use this argument to override the accelerate config."
        ),
    )
    parser.add_argument("--not_cache_latents", action="store_true",
                        help="Do not precompute and cache latents from VAE.")
    parser.add_argument("--hflip", action="store_true", help="Apply horizontal flip data augmentation.")
    parser.add_argument("--local_rank", type=int, default=-1, help="For distributed training: local_rank")
    parser.add_argument(
        "--concepts_list",
        type=str,
        default=None,
        help="Path to json containing multiple concepts, will overwrite parameters like instance_prompt, "
             "class_prompt, etc.",
    )
    parser.add_argument(
        "--use_ema",
        type=bool,
        default=False,
        help="Use EMA for unet",
    )
    parser.add_argument(
        "--max_token_length",
        type=int,
        default=75,
        help="Token length when padding tokens.",
    )
    parser.add_argument(
        "--half_model",
        type=bool,
        default=False,
        help="Generate half-precision checkpoints (Saves space, minor difference in output)",
    )
    parser.add_argument(
        "--file_prompt_contents",
        type=str,
        default="Description",
        help="The contents of existing prompts in instance images/txt."
    )
    parser.add_argument(
        "--instance_token",
        type=str,
        default="",
        help="Instance token used to swap subjects in file prompts."
    )
    parser.add_argument(
        "--class_token",
        type=bool,
        default=False,
        help="Instance token used to swap subjects in file prompts."
    )
    parser.add_argument(
        "--attention",
        type=str,
        choices=["default", "xformers", "flash_attention"],
        default="default",
        help="Type of attention to use."
    )

    if input_args is not None:
        args = parser.parse_args(input_args)
    else:
        args = parser.parse_args()

    env_local_rank = int(os.environ.get("LOCAL_RANK", -1))
    if env_local_rank != -1 and env_local_rank != args.local_rank:
        args.local_rank = env_local_rank

    if args.with_prior_preservation:
        if args.class_data_dir is None:
            raise ValueError("You must specify a data directory for class images.")
        if args.class_prompt is None:
            raise ValueError("You must specify prompt for class images.")
    else:
        if args.class_data_dir is not None:
            logger.warning("You need not use --class_data_dir without --with_prior_preservation.")
        if args.class_prompt is not None:
            logger.warning("You need not use --class_prompt without --with_prior_preservation.")

    return args


class LatentsDataset(Dataset):
    def __init__(self, latents_cache, text_encoder_cache, concepts_cache):
        self.latents_cache = latents_cache
        self.text_encoder_cache = text_encoder_cache
        self.concepts_cache = concepts_cache
        self.current_index = 0
        self.current_concept = 0

    def __len__(self):
        return len(self.latents_cache)

    def __getitem__(self, index):
        self.current_concept = self.concepts_cache[index]
        return self.latents_cache[index], self.text_encoder_cache[index]


class AverageMeter:
    def __init__(self, name=None):
        self.name = name
        self.avg: torch.Tensor = None
        self.sum = 0
        self.count = 0

    def reset(self):
        self.sum = self.count = self.avg = 0

    def update(self, val, n=1):
        self.sum += val * n
        self.count += n
        self.avg = self.sum / self.count


def get_full_repo_name(model_id: str, organization: Optional[str] = None, token: Optional[str] = None):
    if token is None:
        token = HfFolder.get_token()
    if organization is None:
        username = whoami(token)["name"]
        return f"{username}/{model_id}"
    else:
        return f"{organization}/{model_id}"


<<<<<<< HEAD
def main(args: DreamboothConfig, memory_record, use_subdir, lora_model=None) -> tuple[DreamboothConfig, dict, str]:
=======
def main(args: DreamboothConfig, lora_model_name, memory_record, use_subdir) -> tuple[DreamboothConfig, dict, str]:
>>>>>>> 833b60ec
    global with_prior
    text_encoder = None
    args.tokenizer_name = None
    global mem_record
    mem_record = memory_record
    max_train_steps = args.max_train_steps
    logging_dir = Path(args.model_dir, "logging")
    args.max_token_length = int(args.max_token_length)
    if not args.pad_tokens and args.max_token_length > 75:
        logger.debug("Cannot raise token length limit above 75 when pad_tokens=False")

    if args.attention == "xformers":
        xattention.replace_unet_cross_attn_to_xformers()
    elif args.attention == "flash_attention":
        xattention.replace_unet_cross_attn_to_flash_attention()
    else:
        xattention.replace_unet_cross_attn_to_default()

    weight_dtype = torch.float32
    if args.mixed_precision == "fp16":
        weight_dtype = torch.float16
    elif args.mixed_precision == "bf16":
        weight_dtype = torch.bfloat16

    try:
        accelerator = Accelerator(
            gradient_accumulation_steps=args.gradient_accumulation_steps,
            mixed_precision=args.mixed_precision,
            log_with="tensorboard",
            logging_dir=logging_dir,
            cpu=args.use_cpu
        )
    except Exception as e:
        if "AcceleratorState" in e:
            msg = "Change in precision detected, please restart the webUI entirely to use new precision."
        else:
            msg = f"Exception initializing accelerator: {e}"
        print(msg)
        return args, mem_record, msg
    # Currently, it's not possible to do gradient accumulation when training two models with accelerate.accumulate
    # This will be enabled soon in accelerate. For now, we don't allow gradient accumulation when training two models.
    # TODO (patil-suraj): Remove this check when gradient accumulation with two models is enabled in accelerate.
    if args.train_text_encoder and args.gradient_accumulation_steps > 1 and accelerator.num_processes > 1:
        msg = "Gradient accumulation is not supported when training the text encoder in distributed training. " \
              "Please set gradient_accumulation_steps to 1. This feature will be supported in the future. Text " \
              "encoder training will be disabled."
        logger.debug(msg)
        shared.state.textinfo = msg
        args.train_text_encoder = False

    concept_pipeline = None
    c_idx = 0

    for concept in args.concepts_list:
        cur_class_images = 0
        print(f"Checking concept: {concept}")
        text_getter = FilenameTextGetter()
        print(f"Concept requires {concept.num_class_images} images.")
        with_prior = concept.num_class_images > 0
        if with_prior:
            class_images_dir = concept["class_data_dir"]
            if class_images_dir == "" or class_images_dir is None or class_images_dir == shared.script_path:
                class_images_dir = os.path.join(args.model_dir, f"classifiers_{c_idx}")
                print(f"Class image dir is not set, defaulting to {class_images_dir}")
            class_images_dir = Path(class_images_dir)
            class_images_dir.mkdir(parents=True, exist_ok=True)
            for x in class_images_dir.iterdir():
                if is_image(x, pil_features):
                    cur_class_images += 1
            print(f"Class dir {class_images_dir} has {cur_class_images} images.")
            if cur_class_images < concept.num_class_images:
                num_new_images = concept.num_class_images - cur_class_images
                shared.state.textinfo = f"Generating {num_new_images} class images for training..."
                torch_dtype = torch.float16 if accelerator.device.type == "cuda" else torch.float32
                if concept_pipeline is None:
                    concept_pipeline = DiffusionPipeline.from_pretrained(
                        args.pretrained_model_name_or_path,
                        vae=AutoencoderKL.from_pretrained(
                            args.pretrained_vae_name_or_path or args.pretrained_model_name_or_path,
                            subfolder=None if args.pretrained_vae_name_or_path else "vae",
                            revision=args.revision,
                            torch_dtype=torch_dtype
                        ),
                        torch_dtype=torch_dtype,
                        requires_safety_checker=False,
                        safety_checker=None,
                        revision=args.revision
                    )

                    concept_pipeline.set_progress_bar_config(disable=True)
                    concept_pipeline.to(accelerator.device)

                shared.state.job_count = num_new_images
                shared.state.job_no = 0
                filename_texts = [text_getter.read_text(x) for x in Path(concept.instance_data_dir).iterdir() if
                                  is_image(x, pil_features)]
                sample_dataset = PromptDataset(concept.class_prompt, num_new_images, filename_texts,
                                               concept.file_prompt_contents, concept.class_token,
                                               concept.instance_token)
                with accelerator.autocast(), torch.inference_mode():
                    generated_images = 0
                    s_len = sample_dataset.__len__() - 1
                    pbar = tqdm(total=num_new_images)
                    while generated_images < num_new_images:
                        if shared.state.interrupted:
                            logger.debug("Generation canceled.")
                            shared.state.textinfo = "Training canceled."
                            return args, mem_record, "Training canceled."
                        example = sample_dataset.__getitem__(random.randrange(0, s_len))
                        images = concept_pipeline(example["prompt"], num_inference_steps=concept.class_infer_steps,
                                                  guidance_scale=concept.class_guidance_scale,
                                                  height=args.resolution,
                                                  width=args.resolution,
                                                  negative_prompt=concept.class_negative_prompt,
                                                  num_images_per_prompt=args.sample_batch_size).images

                        for i, image in enumerate(images):
                            if shared.state.interrupted:
                                logger.debug("Generation canceled.")
                                shared.state.textinfo = "Training canceled."
                                return args, mem_record, "Training canceled."
                            if args.save_class_txt:
                                image_base = hashlib.sha1(image.tobytes()).hexdigest()
                            else:
                                image_base = sanitize_name(example["prompt"])
                            image_filename = str(class_images_dir / f"{generated_images + cur_class_images}-" \
                                                                    f"{image_base}.jpg")
                            image.save(image_filename)
                            if args.save_class_txt:
                                txt_filename = image_filename.replace(".jpg", ".txt")
                                with open(txt_filename, "w", encoding="utf8") as file:
                                    file.write(example["prompt"])
                            shared.state.job_no += 1
                            generated_images += 1
                            shared.state.textinfo = f"Class image {generated_images}/{num_new_images}, " \
                                                    f"Prompt: '{example['prompt']}'"
                            shared.state.current_image = image
                            pbar.update()
                    del pbar
                del sample_dataset
        c_idx += 1
    del concept_pipeline
    del text_getter
    cleanup()

    # Load the tokenizer
    if args.tokenizer_name:
        tokenizer = AutoTokenizer.from_pretrained(
            args.tokenizer_name,
            revision=args.revision,
            use_fast=False,
        )
    else:
        tokenizer = AutoTokenizer.from_pretrained(
            os.path.join(args.pretrained_model_name_or_path, "tokenizer"),
            revision=args.revision,
            use_fast=False,
        )

    # import correct text encoder class
    text_encoder_cls = import_model_class_from_model_name_or_path(args.pretrained_model_name_or_path, args.revision)

    # Load models and create wrapper for stable diffusion
    text_encoder = text_encoder_cls.from_pretrained(
        args.pretrained_model_name_or_path,
        subfolder="text_encoder",
        revision=args.revision,
    )
    unet = UNet2DConditionModel.from_pretrained(
        args.pretrained_model_name_or_path,
        subfolder="unet",
        revision=args.revision,
        torch_dtype=torch.float32
    )

    printm("Loaded model.")

    def create_vae():
        vae_path = args.pretrained_vae_name_or_path if args.pretrained_vae_name_or_path else \
            args.pretrained_model_name_or_path
        result = AutoencoderKL.from_pretrained(
            vae_path,
            subfolder=None if args.pretrained_vae_name_or_path else "vae",
            revision=args.revision
        )
        result.requires_grad_(False)
        result.to(accelerator.device, dtype=weight_dtype)
        return result

    vae = create_vae()

    if not args.train_text_encoder:
        text_encoder.requires_grad_(False)

    if args.gradient_checkpointing:
        unet.enable_gradient_checkpointing()
        if args.train_text_encoder:
            text_encoder.gradient_checkpointing_enable()

    if args.use_lora:
        unet.requires_grad_(False)
        if lora_model:
            lora_path = os.path.join(paths.models_path, "lora", lora_model)
            weight_apply_lora(unet, torch.load(lora_path))

        unet_lora_params, train_names = inject_trainable_lora(unet)

        for _up, _down in extract_lora_ups_down(unet):
            print(_up.weight)
            print(_down.weight)
            break
        
    else:
        unet_lora_params = None
        train_names = None

    if args.scale_lr:
        args.learning_rate = (
                args.learning_rate * args.gradient_accumulation_steps * args.train_batch_size *
                accelerator.num_processes
        )

    # Use 8-bit Adam for lower memory usage or to fine-tune the model in 16GB GPUs
    use_adam = False
    optimizer_class = torch.optim.AdamW

    if args.use_8bit_adam:
        try:
            import bitsandbytes as bnb
            optimizer_class = bnb.optim.AdamW8bit
            use_adam = True
        except Exception as a:
            logger.warning(f"Exception importing 8bit adam: {a}")
            traceback.print_exc()

    if args.use_lora:
        params_to_optimize = (
            itertools.chain(*unet_lora_params, text_encoder.parameters())
            if args.train_text_encoder
            else itertools.chain(*unet_lora_params)
        )
    else:
        params_to_optimize = (
            itertools.chain(unet.parameters(),
                            text_encoder.parameters()) if args.train_text_encoder else unet.parameters()
        )
    optimizer = optimizer_class(
        params_to_optimize,
        lr=args.learning_rate,
        betas=(args.adam_beta1, args.adam_beta2),
        weight_decay=args.adam_weight_decay,
        eps=args.adam_epsilon,
    )

    noise_scheduler = DDIMScheduler.from_pretrained(args.pretrained_model_name_or_path, subfolder="scheduler")

    def cleanup_memory():
        try:
            printm("CLEANUP: ")
            if unet:
                del unet
            if text_encoder:
                del text_encoder
            if tokenizer:
                del tokenizer
            if optimizer:
                del optimizer
            if train_dataloader:
                del train_dataloader
            if train_dataset:
                del train_dataset
            if lr_scheduler:
                del lr_scheduler
            if vae:
                del vae
            if ema_unet:
                del ema_unet
        except:
            pass
        try:
            cleanup()
        except:
            pass
        printm("Cleanup Complete.")

    train_dataset = SuperDataset(
        concepts_list=args.concepts_list,
        tokenizer=tokenizer,
        size=args.resolution,
        center_crop=args.center_crop,
        lifetime_steps=args.revision,
        pad_tokens=args.pad_tokens,
        hflip=args.hflip,
        max_token_length=args.max_token_length
    )

    if train_dataset.__len__ == 0:
        msg = "Please provide a directory with actual images in it."
        logger.debug(msg)
        shared.state.textinfo = msg
        cleanup_memory()
        return args, mem_record, msg

    def collate_fn(examples):
        input_ids = [ex["instance_prompt_ids"] for ex in examples]
        pixel_values = [ex["instance_images"] for ex in examples]

        # Concat class and instance examples for prior preservation.
        # We do this to avoid doing two forward passes.
        if with_prior:
            input_ids += [ex["class_prompt_ids"] for ex in examples]
            pixel_values += [ex["class_images"] for ex in examples]

        pixel_values = torch.stack(pixel_values)
        pixel_values = pixel_values.to(memory_format=torch.contiguous_format).float()

        if not args.pad_tokens:
            input_ids = tokenizer.pad(
                {"input_ids": input_ids},
                padding=True,
                return_tensors="pt",
            ).input_ids
        else:
            input_ids = torch.stack(input_ids)

        output = {
            "input_ids": input_ids,
            "pixel_values": pixel_values,
        }
        return output

    train_dataloader = torch.utils.data.DataLoader(
        # train_dataset, batch_size=args.train_batch_size, shuffle=True, collate_fn=collate_fn, num_workers=1
        train_dataset, batch_size=args.train_batch_size, shuffle=True, collate_fn=collate_fn, pin_memory=True
    )
    # Move text_encoder and VAE to GPU.
    # For mixed precision training we cast the text_encoder and vae weights to half-precision
    # as these models are only used for inference, keeping weights in full precision is not required.

    if not args.train_text_encoder:
        text_encoder.to(accelerator.device, dtype=weight_dtype)

    def cache_latents(td=None, tdl=None, enc_vae=None, orig_dataset=None):
        global with_prior
        if td is not None:
            del td
        if tdl is not None:
            del tdl

        if enc_vae is None:
            enc_vae = create_vae()

        if orig_dataset is not None:
            dataset = SuperDataset(
                concepts_list=args.concepts_list,
                tokenizer=tokenizer,
                size=args.resolution,
                center_crop=args.center_crop,
                lifetime_steps=args.revision,
                pad_tokens=args.pad_tokens,
                hflip=args.hflip,
                max_token_length=args.max_token_length
            )
        else:
            dataset = gen_dataset

        dataloader = torch.utils.data.DataLoader(
            dataset, batch_size=args.train_batch_size, shuffle=True, collate_fn=collate_fn, pin_memory=True
        )
        latents_cache = []
        text_encoder_cache = []
        concepts_cache = []
        for d_batch in tqdm(dataloader, desc="Caching latents", disable=True):
            c_concept = args.concepts_list[dataset.current_concept]
            with_prior = c_concept.num_class_images > 0
            with torch.no_grad():
                d_batch["pixel_values"] = d_batch["pixel_values"].to(accelerator.device, non_blocking=True,
                                                                     dtype=weight_dtype)
                d_batch["input_ids"] = d_batch["input_ids"].to(accelerator.device, non_blocking=True)
                latents_cache.append(enc_vae.encode(d_batch["pixel_values"]).latent_dist)
                if args.train_text_encoder:
                    text_encoder_cache.append(d_batch["input_ids"])
                else:
                    text_encoder_cache.append(text_encoder(d_batch["input_ids"])[0])
                concepts_cache.append(dataset.current_concept)
        dataset = LatentsDataset(latents_cache, text_encoder_cache, concepts_cache)
        dataloader = torch.utils.data.DataLoader(dataset, batch_size=1, collate_fn=lambda x: x, shuffle=True)
        if enc_vae is not None:
            del enc_vae
        return dataset, dataloader

    # Store our original uncached dataset for preview generation
    gen_dataset = train_dataset

    if not args.not_cache_latents:
        train_dataset, train_dataloader = cache_latents(enc_vae=vae, orig_dataset=gen_dataset)
    cleanup()
    # Scheduler and math around the number of training steps.
    overrode_max_train_steps = False
    num_update_steps_per_epoch = math.ceil(len(train_dataloader) / args.gradient_accumulation_steps)
    if max_train_steps is None or max_train_steps < 1:
        max_train_steps = args.num_train_epochs * num_update_steps_per_epoch
        overrode_max_train_steps = True

    lr_scheduler = get_scheduler(
        args.lr_scheduler,
        optimizer=optimizer,
        num_warmup_steps=args.lr_warmup_steps * args.gradient_accumulation_steps,
        num_training_steps=max_train_steps * args.gradient_accumulation_steps,
    )

    # create ema, fix OOM
    if args.use_ema:
        ema_unet = EMAModel(unet.parameters())
        ema_unet.to(accelerator.device, dtype=weight_dtype)
        if args.train_text_encoder and text_encoder is not None:
            unet, ema_unet, text_encoder, optimizer, train_dataloader, lr_scheduler = accelerator.prepare(
                unet, ema_unet, text_encoder, optimizer, train_dataloader, lr_scheduler
            )
        else:
            unet, ema_unet, optimizer, train_dataloader, lr_scheduler = accelerator.prepare(
                unet, ema_unet, optimizer, train_dataloader, lr_scheduler
            )
    else:
        ema_unet = None
        if args.train_text_encoder and text_encoder is not None:
            unet, text_encoder, optimizer, train_dataloader, lr_scheduler = accelerator.prepare(
                unet, text_encoder, optimizer, train_dataloader, lr_scheduler
            )
        else:
            unet, optimizer, train_dataloader, lr_scheduler = accelerator.prepare(
                unet, optimizer, train_dataloader, lr_scheduler
            )

    printm("Scheduler, EMA Loaded.")
    # We need to recalculate our total training steps as the size of the training dataloader may have changed.
    num_update_steps_per_epoch = math.ceil(len(train_dataloader) / args.gradient_accumulation_steps)
    if overrode_max_train_steps:
        max_train_steps = args.num_train_epochs * num_update_steps_per_epoch
    # Afterwards we recalculate our number of training epochs
    args.num_train_epochs = math.ceil(max_train_steps / num_update_steps_per_epoch)
    actual_train_steps = max_train_steps * args.train_batch_size
    # We need to initialize the trackers we use, and also store our configuration.
    # The trackers initializes automatically on the main process.
    if accelerator.is_main_process:
        accelerator.init_trackers("dreambooth")

    # Train!
    total_batch_size = args.train_batch_size * accelerator.num_processes * args.gradient_accumulation_steps
    stats = f"CPU: {args.use_cpu} Adam: {use_adam}, Prec: {args.mixed_precision}, " \
            f"Grad: {args.gradient_checkpointing}, TextTr: {args.train_text_encoder} EM: {args.use_ema}, " \
            f"LR: {args.learning_rate} LORA:{args.use_lora}"

    logger.info("***** Running training *****")
    logger.info(f"  Num examples = {len(train_dataset)}")
    logger.info(f"  Num batches each epoch = {len(train_dataloader)}")
    logger.info(f"  Num Epochs = {args.num_train_epochs}")
    logger.info(f"  Instantaneous batch size per device = {args.train_batch_size}")
    logger.info(f"  Total train batch size (w. parallel, distributed & accumulation) = {total_batch_size}")
    logger.info(f"  Gradient Accumulation steps = {args.gradient_accumulation_steps}")
    logger.info(f"  Total optimization steps = {max_train_steps}")
    logger.info(f"  Actual steps: {actual_train_steps}")
    printm(f"  Training settings: {stats}")

    def save_weights():
        # Create the pipeline using the trained modules and save it.
        if accelerator.is_main_process:
            g_cuda = None
            if args.train_text_encoder:
                text_enc_model = accelerator.unwrap_model(text_encoder)
            else:
                text_enc_model = CLIPTextModel.from_pretrained(args.pretrained_model_name_or_path,
                                                               subfolder="text_encoder",
                                                               revision=args.revision)
            pred_type = "epsilon"
            if args.v2:
                pred_type = "v_prediction"
            scheduler = DDIMScheduler(beta_start=0.00085, beta_end=0.012, beta_schedule="scaled_linear", steps_offset=1,
                                      clip_sample=False, set_alpha_to_one=False, prediction_type=pred_type)
            if args.use_ema:
                ema_unet.store(unet.parameters())
                ema_unet.copy_to(unet.parameters())
            s_pipeline = DiffusionPipeline.from_pretrained(
                args.pretrained_model_name_or_path,
                unet=accelerator.unwrap_model(unet),
                text_encoder=text_enc_model,
                vae=vae if vae is not None else create_vae(),
                scheduler=scheduler,
                torch_dtype=torch.float16,
                revision=args.revision,
                safety_checker=None,
                requires_safety_checker=None
            )

            s_pipeline = s_pipeline.to(accelerator.device)
            with accelerator.autocast(), torch.inference_mode():
                if save_model:
                    try:
                        if args.use_lora:
                            try:
                                cmd_lora_models_path = shared.cmd_opts.lora_models_path
                            except:
                                cmd_lora_models_path = None
                            model_dir = os.path.dirname(
                                cmd_lora_models_path) if cmd_lora_models_path else paths.models_path
                            out_file = os.path.join(model_dir, "lora")
                            os.makedirs(out_file, exist_ok=True)
                            out_file = os.path.join(out_file, f"{args.model_name}_{args.revision}.pt")
                            print(f"Saving lora weights at step {args.revision}")
                            save_lora_weight(s_pipeline.unet, out_file)

                            del s_pipeline.unet

                            s_pipeline.unet = UNet2DConditionModel.from_pretrained(
                                args.pretrained_model_name_or_path,
                                subfolder="unet",
                                revision=args.revision,
                                torch_dtype=torch.float32
                            )
                        else:
                            out_file = None

                        shared.state.textinfo = f"Saving checkpoint at step {args.revision}..."
                        s_pipeline.save_pretrained(args.pretrained_model_name_or_path)                               

                        compile_checkpoint(args.model_name, half=args.half_model, use_subdir=use_subdir,
                                           reload_models=False, lora_path=out_file)
                        if args.use_ema:
                            ema_unet.restore(unet.parameters())
                    except Exception as e:
                        logger.debug(f"Exception saving checkpoint/model: {e}")
                        traceback.print_exc()
                        pass
                save_dir = args.model_dir
                if save_img:
                    shared.state.textinfo = f"Saving preview image at step {args.revision}..."
                    try:
                        s_pipeline.set_progress_bar_config(disable=True)
                        sample_dir = os.path.join(save_dir, "samples")
                        os.makedirs(sample_dir, exist_ok=True)
                        with accelerator.autocast(), torch.inference_mode():
                            prompts = gen_dataset.get_sample_prompts()
                            for c in prompts:
                                seed = c.seed
                                if seed is None or seed == '' or seed == -1:
                                    seed = int(random.randrange(21474836147))
                                g_cuda = torch.Generator(device=accelerator.device).manual_seed(seed)

                                for si in tqdm(range(c.n_samples), desc="Generating samples"):
                                    s_image = s_pipeline(c.prompt, num_inference_steps=c.steps,
                                                         guidance_scale=c.scale,
                                                         negative_prompt=c.negative_prompt,
                                                         height=args.resolution,
                                                         width=args.resolution,
                                                         generator=g_cuda).images[0]
                                    shared.state.current_image = s_image
                                    shared.state.textinfo = c.prompt
                                    sanitized_prompt = sanitize_name(c.prompt)
                                    s_image.save(
                                        os.path.join(sample_dir, f"{sanitized_prompt}{args.revision}-{si}.png"))
                    except Exception as e:
                        logger.debug(f"Exception with the stupid image again: {e}")
                        traceback.print_exc()
                        pass
            logger.debug(f"[*] Weights saved at {save_dir}")
            del s_pipeline
            del scheduler
            del text_enc_model
            if g_cuda:
                del g_cuda
            cleanup()

    # Only show the progress bar once on each machine.
    progress_bar = tqdm(range(actual_train_steps), disable=not accelerator.is_local_main_process)
    progress_bar.set_description("Steps")
    global_step = 0
    lifetime_step = args.revision
    shared.state.job_count = max_train_steps
    shared.state.job_no = global_step
    shared.state.textinfo = f"Training step: {global_step}/{max_train_steps}"
    loss_avg = AverageMeter()
    text_enc_context = nullcontext() if args.train_text_encoder else torch.no_grad()
    training_complete = False
    msg = ""
    weights_saved = False
    for epoch in range(args.num_train_epochs):
        if training_complete:
            break
        try:
            unet.train()
            if args.train_text_encoder and text_encoder is not None:
                text_encoder.train()
            for step, batch in enumerate(train_dataloader):
                weights_saved = False
                with accelerator.accumulate(unet):
                    # Convert images to latent space
                    with torch.no_grad():
                        if not args.not_cache_latents:
                            latent_dist = batch[0][0]
                        else:
                            latent_dist = vae.encode(batch["pixel_values"].to(dtype=weight_dtype)).latent_dist
                        latents = latent_dist.sample() * 0.18215
                        b_size = latents.shape[0]

                    # Sample noise that we'll add to the latents
                    noise = torch.randn_like(latents)
                    bsz = latents.shape[0]
                    # Sample a random timestep for each image
                    timesteps = torch.randint(0, noise_scheduler.config.num_train_timesteps, (bsz,),
                                              device=latents.device)
                    timesteps = timesteps.long()

                    # Add noise to the latents according to the noise magnitude at each timestep
                    # (this is the forward diffusion process)
                    noisy_latents = noise_scheduler.add_noise(latents, noise, timesteps)

                    # Get the text embedding for conditioning
                    with text_enc_context:
                        if not args.not_cache_latents:
                            if args.train_text_encoder:
                                encoder_hidden_states = encode_hidden_state(text_encoder, batch[0][1], args.pad_tokens,
                                                                            b_size, args.max_token_length,
                                                                            tokenizer.model_max_length)
                            else:
                                encoder_hidden_states = batch[0][1]
                        else:
                            encoder_hidden_states = encode_hidden_state(text_encoder, batch["input_ids"],
                                                                        args.pad_tokens, b_size, args.max_token_length,
                                                                        tokenizer.model_max_length)

                    # Predict the noise residual
                    noise_pred = unet(noisy_latents, timesteps, encoder_hidden_states).sample

                    # Get the target for loss depending on the prediction type
                    if noise_scheduler.config.prediction_type == "v_prediction":
                        noise = noise_scheduler.get_velocity(latents, noise, timesteps)

                    concept_index = train_dataset.current_concept
                    concept = args.concepts_list[concept_index]
                    if concept.num_class_images > 0:
                        # Chunk the noise and noise_pred into two parts and compute the loss on each part separately.
                        noise_pred, noise_pred_prior = torch.chunk(noise_pred, 2, dim=0)
                        noise, noise_prior = torch.chunk(noise, 2, dim=0)

                        # Compute instance loss
                        loss = F.mse_loss(noise_pred.float(), noise.float(), reduction="none").mean([1, 2, 3]).mean()

                        # Compute prior loss
                        prior_loss = F.mse_loss(noise_pred_prior.float(), noise_prior.float(), reduction="mean")

                        # Add the prior loss to the instance loss.
                        loss = loss + args.prior_loss_weight * prior_loss
                    else:
                        loss = F.mse_loss(noise_pred.float(), noise.float(), reduction="mean")

                    accelerator.backward(loss)
                    optimizer.step()
                    lr_scheduler.step()
                    optimizer.zero_grad(set_to_none=True)
                    loss_avg.update(loss.detach_(), bsz)

                    # Update EMA
                    if args.use_ema and ema_unet is not None:
                        ema_unet.step(unet.parameters())

                if not global_step % 10:
                    allocated = round(torch.cuda.memory_allocated(0) / 1024 ** 3, 1)
                    cached = round(torch.cuda.memory_reserved(0) / 1024 ** 3, 1)
                    logs = {"loss": loss_avg.avg.item(), "lr": lr_scheduler.get_last_lr()[0],
                            "vram": f"{allocated}/{cached}GB"}
                    progress_bar.set_postfix(**logs)
                    accelerator.log(logs, step=args.revision)
                    loss_avg.reset()

                training_complete = global_step >= actual_train_steps or shared.state.interrupted

                if global_step > 0:
                    if args.save_use_global_counts:
                        save_img = args.save_preview_every and not args.revision % args.save_preview_every
                        save_model = args.save_embedding_every and not args.revision % args.save_embedding_every
                    else:
                        save_img = args.save_preview_every and not global_step % args.save_preview_every
                        save_model = args.save_embedding_every and not global_step % args.save_embedding_every
                    if training_complete:
                        save_img = False
                        save_model = True
                    if save_img or save_model:
                        args.save()
                        save_weights()
                        args = from_file(args.model_name)
                        weights_saved = True
                        shared.state.job_count = actual_train_steps
                if shared.state.interrupted:
                    training_complete = True
                if global_step == 0 or global_step == 5:
                    printm(f"Step {global_step} completed.")
                shared.state.textinfo = f"Training, step {global_step}/{actual_train_steps} current," \
                                        f" {args.revision}/{actual_train_steps + lifetime_step} lifetime"

                if training_complete:
                    logger.debug("Training complete.")
                    if shared.state.interrupted:
                        state = "cancelled"
                    else:
                        state = "complete"

                    shared.state.textinfo = f"Training {state} {global_step}/{actual_train_steps}, {args.revision}" \
                                            f" total."

                    break

                progress_bar.update(args.train_batch_size)
                global_step += args.train_batch_size
                args.revision += args.train_batch_size
                shared.state.job_no = global_step

            training_complete = global_step >= actual_train_steps or shared.state.interrupted
            accelerator.wait_for_everyone()
            if not args.not_cache_latents:
                train_dataset, train_dataloader = cache_latents(enc_vae=vae, orig_dataset=gen_dataset)
            if training_complete:
                if not weights_saved:
                    save_img = False
                    save_model = True
                    args.save()
                    save_weights()
                    args = from_file(args.model_name)
                msg = f"Training completed, total steps: {args.revision}"
                break
        except Exception as m:
            msg = f"Exception while training: {m}"
            printm(msg)
            traceback.print_exc()
            mem_summary = torch.cuda.memory_summary()
            print(mem_summary)
            break
        if shared.state.interrupted:
            training_complete = True
        if training_complete:
            break

    cleanup_memory()
    accelerator.end_training()
    return args, mem_record, msg<|MERGE_RESOLUTION|>--- conflicted
+++ resolved
@@ -377,11 +377,8 @@
         return f"{organization}/{model_id}"
 
 
-<<<<<<< HEAD
 def main(args: DreamboothConfig, memory_record, use_subdir, lora_model=None) -> tuple[DreamboothConfig, dict, str]:
-=======
-def main(args: DreamboothConfig, lora_model_name, memory_record, use_subdir) -> tuple[DreamboothConfig, dict, str]:
->>>>>>> 833b60ec
+
     global with_prior
     text_encoder = None
     args.tokenizer_name = None
