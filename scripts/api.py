import base64
import functools
import hashlib
import io
import json
import os
import shutil
import traceback
import zipfile
from pathlib import Path
from typing import List, Union

import gradio as gr
from PIL import Image
from fastapi import FastAPI, Response, Query, Body, Form, Header
from fastapi.responses import JSONResponse, StreamingResponse, FileResponse
from pydantic import BaseModel, Field

from extensions.sd_dreambooth_extension.dreambooth import shared
from extensions.sd_dreambooth_extension.dreambooth.dataclasses.db_concept import Concept
from extensions.sd_dreambooth_extension.dreambooth.dataclasses.db_config import from_file, DreamboothConfig
from extensions.sd_dreambooth_extension.dreambooth.diff_to_sd import compile_checkpoint
from extensions.sd_dreambooth_extension.dreambooth.secret import get_secret
from extensions.sd_dreambooth_extension.dreambooth.shared import DreamState
from extensions.sd_dreambooth_extension.dreambooth.ui_functions import create_model, generate_samples, start_training
from extensions.sd_dreambooth_extension.dreambooth.utils.gen_utils import generate_classifiers
from extensions.sd_dreambooth_extension.dreambooth.utils.image_utils import get_images
from extensions.sd_dreambooth_extension.dreambooth.utils.model_utils import get_db_models, get_lora_models
from modules import sd_models

class InstanceData(BaseModel):
    data: str = Field(title="File data", description="Base64 representation of the file")
    name: str = Field(title="File name")
    txt: str = Field(title="Prompt")


class ImageData:
    def __init__(self, name, prompt, data):
        self.name = name
        self.prompt = prompt
        self.data = data

    def dict(self):
        return {
            "name": self.name,
            "data": self.data,
            "txt": self.prompt
        }


class DbImagesRequest(BaseModel):
    imageList: List[InstanceData] = Field(title="Images",
                                          description="List of images to work on. Must be Base64 strings")


import asyncio

active = False


def is_running():
    return False


def run_in_background(func, *args, **kwargs):
    """
    Wrapper function to run a non-asynchronous method as a task in the event loop.
    """

    async def wrapper():
        global active
        new_func = functools.partial(func, *args, **kwargs)
        await asyncio.get_running_loop().run_in_executor(None, new_func)
        active = False
    asyncio.create_task(wrapper())


def zip_files(db_model_name, files, name_part=""):
    zip_buffer = io.BytesIO()
    with zipfile.ZipFile(zip_buffer, "a",
                         zipfile.ZIP_DEFLATED, False) as zip_file:
        for file in files:
            if isinstance(file, str):
                print(f"Zipping img: {file}")
                if os.path.exists(file) and os.path.isfile(file):
                    parent_path = os.path.join(Path(file).parent, Path(file).name)
                    zip_file.write(file, arcname=parent_path)
                    check_txt = os.path.join(os.path.splitext(file)[0], ".txt")
                    if os.path.exists(check_txt):
                        print(f"Zipping txt: {check_txt}")
                        parent_path = os.path.join(Path(check_txt).parent, Path(check_txt).name)
                        zip_file.write(check_txt, arcname=parent_path)
            else:
                img_byte_arr = io.BytesIO()
                file.save(img_byte_arr, format='PNG')
                img_byte_arr = img_byte_arr.getvalue()
                file_name = hashlib.sha1(file.tobytes()).hexdigest()
                image_filename = f"{file_name}.png"
                zip_file.writestr(image_filename, img_byte_arr)
    zip_file.close()
    return StreamingResponse(
        iter([zip_buffer.getvalue()]),
        media_type="application/x-zip-compressed",
        headers={"Content-Disposition": f"attachment; filename={db_model_name}{name_part}_images.zip"}
    )


def check_api_key(key):
    current_key = get_secret()
    if current_key is not None and current_key != "":
        if key is None or key == "":
            return JSONResponse(status_code=401, content={"message": "API Key Required."})
        if key != current_key:
            return JSONResponse(status_code=403, content={"message": "Invalid API Key."})
    return None


def base64_to_pil(im_b64) -> Image:
    im_b64 = bytes(im_b64, 'utf-8')
    im_bytes = base64.b64decode(im_b64)  # im_bytes is a binary image
    im_file = io.BytesIO(im_bytes)  # convert image to file-like object
    img = Image.open(im_file)
    return img


def file_to_base64(file_path) -> str:
    with open(file_path, "rb") as f:
        im_b64 = base64.b64encode(f.read())
        return str(im_b64, 'utf-8')


def dreambooth_api(_: gr.Blocks, app: FastAPI):
    @app.get("/dreambooth/cancel")
    async def cancel_jobs(
            api_key: str = Query("", description="If an API key is set, this must be present.", )) -> \
            Union[DreamState, JSONResponse]:
        """
        Check the current state of Dreambooth processes.
        @return:
        """
        key_check = check_api_key(api_key)
        if key_check is not None:
            return key_check
        if shared.status.job_count == 0:
            return JSONResponse(content={"message": "Nothing to cancel."})
        shared.status.interrupted = True
        return JSONResponse(content={"message": f"Processes cancelled."})

    @app.get("/dreambooth/checkpoint")
    async def get_checkpoint(
            model_name: str = Query(description="The model name of the checkpoint to get."),
            skip_build: bool = Query(True, description="Set to false to re-compile the checkpoint before retrieval."),
            api_key: str = Query("", description="If an API key is set, this must be present.", )
    ):
        """
        Generate and zip a checkpoint for a specified model.
        """
        key_check = check_api_key(api_key)
        if key_check is not None:
            return key_check
        if model_name is None or model_name == "":
            return JSONResponse(status_code=422, content={"message": "Invalid model name."})
        config = from_file(model_name)
        if config is None:
            return JSONResponse(status_code=422, content={"message": "Invalid config."})

        status = is_running()
        if status:
            return status

        path = None
        save_model_name = config.model_name
        if config.custom_model_name:
            save_model_name = config.custom_model_name
        if skip_build:
            ckpt_dir = shared.ckpt_dir
            models_path = os.path.join(shared.models_path, "Stable-diffusion")
            if ckpt_dir is not None:
                models_path = ckpt_dir
            use_subdir = False
            if "use_subdir" in config.__dict__:
                use_subdir = config["use_subdir"]
            total_steps = config.revision
            if use_subdir:
                checkpoint_path = os.path.join(models_path, save_model_name, f"{save_model_name}_{total_steps}.ckpt")
            else:
                checkpoint_path = os.path.join(models_path, f"{save_model_name}_{total_steps}.ckpt")
            if config.save_safetensors:
                checkpoint_path = checkpoint_path.replace(".ckpt", ".safetensors")
            print(f"Looking for checkpoint at {checkpoint_path}")
            if os.path.exists(checkpoint_path):
                print("Existing checkpoint found, returning.")
                path = checkpoint_path
            else:
                skip_build = False
        if not skip_build:
            global active
            shared.status.begin()
            active = True
            ckpt_result = compile_checkpoint(model_name, reload_models=False, log=False)
            active = False
            shared.status.end()
            if "Checkpoint compiled successfully" in ckpt_result:
                path = ckpt_result.replace("Checkpoint compiled successfully:", "").strip()
                print(f"Checkpoint aved to path: {path}")

        if path is not None and os.path.exists(path):
            print(f"Returning file response: {path}-{os.path.splitext(path)}")
            return FileResponse(path)

        return {"exception": f"Unable to find or compile checkpoint."}

    @app.get("/dreambooth/checkpoints")
    async def get_checkpoints(
            api_key: str = Query("", description="If an API key is set, this must be present.", )
    ):
        """
        Collect the current list of available source checkpoints.
        """
        key_check = check_api_key(api_key)
        if key_check is not None:
            return key_check
        sd_models.list_models()
        ckpt_list = sd_models.checkpoints_list
        models = []
        for key, _ in ckpt_list.items():
            models.append(key)
        return JSONResponse(content=models)

    @app.post("/dreambooth/classifiers")
    async def generate_classes(
            model_name: str = Form(description="The model name to generate classifiers for."),
            use_txt2img: bool = Form("", description="Use Txt2Image to generate classifiers."),
            api_key: str = Form("", description="If an API key is set, this must be present.")
    ):
        """
        Generate classification images for a model based on a saved config.
        """
        key_check = check_api_key(api_key)
        if key_check is not None:
            return key_check
        if model_name is None or model_name == "":
            return JSONResponse(status_code=422, content={"message": "Invalid model name."})
        config = from_file(model_name)
        if config is None:
            return JSONResponse(status_code=422, content={"message": "Invalid config."})

        status = is_running()
        if status:
            return status
        global active
        active = True
        shared.status.begin()
        run_in_background(
            generate_classifiers,
            config,
            use_txt2img
        )
        active = False
        return JSONResponse(content={"message": "Generating classifiers..."})

    @app.get("/dreambooth/classifiers")
    async def get_classifiers(
            model_name: str = Query(description="The model name to retrieve classifiers for."),
            concept_idx: int = Query(-1,
                                     description="If set, will retrieve the specified concept's class images. Otherwise, all class images will be retrieved."),
            api_key: str = Query("", description="If an API key is set, this must be present.", )
    ):
        """
        Retrieve generated classifier images from a saved model config.
        """
        key_check = check_api_key(api_key)
        if key_check is not None:
            return key_check
        config = from_file(model_name)
        concepts = config.concepts()
        concept_dict = {}
        out_images = []
        if concept_idx >= 0:
            if len(concepts) - 1 >= concept_idx:
                print(f"Returning class images for concept {concept_idx}")
                concept_dict[concept_idx] = concepts[concept_idx]
            else:
                return {"Exception": f"Concept index {concept_idx} out of range."}
        else:
            c_idx = 0
            for concept in concepts:
                concept_dict[c_idx] = concept

        for concept_key in concept_dict:
            concept = concept_dict[concept_key]
            class_images_dir = concept["class_data_dir"]
            if class_images_dir == "" or class_images_dir is None or class_images_dir == shared.script_path:
                class_images_dir = os.path.join(config.model_dir, f"classifiers_{concept_key}")
                print(f"Class image dir is not set, defaulting to {class_images_dir}")
            if os.path.exists(class_images_dir):
                class_images = get_images(class_images_dir)
                for image in class_images:
                    out_images.append(str(image))

        if len(out_images) > 0:
            return zip_files(model_name, out_images, "_class")
        else:
            return {"Result": "No images found."}

    @app.post("/dreambooth/concept")
    async def set_model_concept(
            model_name: str = Form(description="The model name to fetch config for."),
            instance_dir: str = Form("", description="The directory containing training images."),
            instance_token: str = Form("", description="The instance token to use."),
            class_token: str = Form("", description="The class token to use."),
            api_key: str = Form("", description="If an API key is set, this must be present."),
            concept: Union[Concept, None] = Body(None, description="A concept to update or add to the model.")
    ) -> Union[List[Concept], JSONResponse]:
        """
        Add or update a concept. Provide either a full json concept or path to instance dir.
        """
        key_check = check_api_key(api_key)
        if key_check is not None:
            return key_check
        if model_name is None or model_name == "":
            return JSONResponse(status_code=422, content={"message": "Invalid model name."})
        config = from_file(model_name)
        if config is None:
            return JSONResponse(status_code=422, content={"message": "Invalid config."})
        new_concepts = []
        if concept is None and instance_dir != "":
            new_concept = Concept()
            new_concept.instance_data_dir = instance_dir
            new_concept.instance_token = instance_token
            new_concept.class_token = class_token
            new_concept.class_prompt = "[filewords]"
            new_concept.instance_prompt = "[filewords]"
            new_concept.save_sample_prompt = "[filewords]"
            new_concept.is_valid = os.path.exists(instance_dir)

        existing_concepts = config.concepts()
        replaced = False
        for ex_concept in existing_concepts:
            if ex_concept.instance_data_dir == concept.instance_data_dir:
                new_concepts.append(concept.__dict__)
                replaced = True
            else:
                new_concepts.append(ex_concept)
        if not replaced:
            new_concepts.append(concept.__dict__)
        config.concepts_list = new_concepts
        config.save()
        return JSONResponse(content=config.concepts())

    @app.get("/dreambooth/concepts")
    async def get_model_concepts(
            model_name: str = Query(description="The model name to fetch config for."),
            api_key: str = Query("", description="If an API key is set, this must be present.", )
    ) -> Union[List[Concept], JSONResponse]:
        """
        Get a model's concepts.
        """
        key_check = check_api_key(api_key)
        if key_check is not None:
            return key_check
        if model_name is None or model_name == "":
            return JSONResponse(status_code=422, content={"message": "Invalid model name."})
        config = from_file(model_name)
        if config is None:
            return JSONResponse(status_code=422, content={"message": "Invalid config."})

        return JSONResponse(content=config.concepts())

    @app.post("/dreambooth/concepts")
    async def set_model_concepts(
            model_name: str = Form(description="The model name to fetch config for."),
            api_key: str = Form("", description="If an API key is set, this must be present."),
            concepts: List[Concept] = Body()
    ) -> Union[List[Concept], JSONResponse]:
        """
        Replace a full concepts list.
        """
        key_check = check_api_key(api_key)
        if key_check is not None:
            return key_check
        if model_name is None or model_name == "":
            return JSONResponse(status_code=422, content={"message": "Invalid model name."})
        config = from_file(model_name)
        if config is None:
            return JSONResponse(status_code=422, content={"message": "Invalid config."})
        new_concepts = []
        for concept in concepts:
            new_concepts.append(concept.__dict__)
        config.concepts_list = new_concepts
        config.save()
        return JSONResponse(content=config.concepts())

    @app.post("/dreambooth/createModel")
    async def create_db_model(
            new_model_name: str = Form(description="The name of the model to create.", ),
            new_model_src: str = Form(description="The source checkpoint to extract to create this model.", ),
            new_model_scheduler: str = Form("ddim", description="The scheduler to use. V2+ models ignore this.", ),
            create_from_hub: bool = Form(False, description="Create this model from the hub", ),
            new_model_url: str = Form(None,
                                       description="The hub URL to use for this model. Must contain diffusers model.", ),
            is_512: bool = Query(False,
                                       description="Whether or not the model is 512x resolution.", ),
            train_unfrozen: bool = Query(True,
                             description="Un-freeze the model.", ),
            new_model_token: str = Query(None, description="Your huggingface hub token.", ),
            new_model_extract_ema: bool = Query(False, description="Whether to extract EMA weights if present.", ),
            api_key: str = Query("", description="If an API key is set, this must be present.", ),
    ):
        """
        Create a new Dreambooth model.
        """
        key_check = check_api_key(api_key)
        if key_check is not None:
            return key_check

        if new_model_name is None or new_model_name == "":
            return JSONResponse(status_code=422, content={"message": "Invalid model name."})

        status = is_running()
        if status:
            return status

        print("Creating new Checkpoint: " + new_model_name)
        res = create_model(new_model_name,
                         new_model_src,
                         new_model_scheduler,
                         create_from_hub,
                         new_model_url,
                         new_model_token,
                         new_model_extract_ema,
                         train_unfrozen,
                         is_512)

        return JSONResponse(res[-1])

    @app.delete("/dreambooth/model")
    async def delete_model(
            model_name: str = Form(description="The model to delete."),
            api_key: str = Form("", description="If an API key is set, this must be present."),
    ) -> JSONResponse:
        key_check = check_api_key(api_key)
        if key_check is not None:
            return key_check
        if model_name is None or model_name == "":
            return JSONResponse(status_code=422, content={"message": "Invalid model name."})
        config = from_file(model_name)
        if config is None:
            return JSONResponse(status_code=422, content={"message": "Invalid config."})
        model_dir = config.model_dir
        shutil.rmtree(model_dir, True)
        return JSONResponse(f"Model {model_name} has been deleted.")

    @app.get("/dreambooth/model_config")
    async def get_model_config(
            model_name: str = Query(description="The model name to fetch config for."),
            api_key: str = Query("", description="If an API key is set, this must be present.", )
    ) -> Union[DreamboothConfig, JSONResponse]:
        """
        Get a specified model config.
        """
        key_check = check_api_key(api_key)
        if key_check is not None:
            return key_check
        if model_name is None or model_name == "":
            return JSONResponse(status_code=422, content={"message": "Invalid model name."})
        config = from_file(model_name)
        if config is None:
            return JSONResponse(status_code=422, content={"message": "Invalid config."})

        return JSONResponse(content=config.__dict__)

    @app.post("/dreambooth/model_config")
    async def set_model_config(
            model_cfg: DreamboothConfig = Body(description="The config to save"),
            api_key: str = Header(description="If an API key is set, this must be present.", default="")
    ):
        """
        Save a model config from JSON.
        """
        key_check = check_api_key(api_key)
        if key_check is not None:
            return key_check
        try:
            print("Create config")
            config = DreamboothConfig()
            for key in model_cfg.dict():
                if key in config.__dict__:
                    config.__dict__[key] = model_cfg.dict()[key]
            config.save()
            print("Saved?")
            return JSONResponse(content=config.__dict__)
        except Exception as e:
            traceback.print_exc()
            return {"Exception saving model": f"{e}"}

    @app.post("/dreambooth/model_params")
    async def set_model_params(
            model_name: str = Query(description="The model name to update params for."),
            api_key: str = Query("", description="If an API key is set, this must be present."),
            params: str = Query(description="A json string representing a dictionary of parameters to set.")
    ) -> JSONResponse:
        """
        Update an existing model configuration's parameters from a dictionary of values.
        """
        params = json.loads(params)
        key_check = check_api_key(api_key)
        if key_check is not None:
            return key_check
        if model_name is None or model_name == "":
            return JSONResponse(status_code=422, content={"message": "Invalid model name."})
        config = from_file(model_name)
        if config is None:
            return JSONResponse(status_code=422, content={"message": "Invalid config."})
        print(f"Loading new params: {params}")
        config.load_params(params)
        config.save()
        return JSONResponse(content=config.__dict__)


    @app.get("/dreambooth/models")
    async def get_models(
            api_key: str = Query("", description="If an API key is set, this must be present."),
    ) -> JSONResponse:
        """

        Args:
            api_key: The api key

        Returns: A list of Dreambooth model names.

        """
        key_check = check_api_key(api_key)
        if key_check is not None:
            return key_check
        models = get_db_models()
        return JSONResponse(models)


    @app.get("/dreambooth/models_lora")
    async def get_models_lora(
            api_key: str = Query("", description="If an API key is set, this must be present."),
    ) -> JSONResponse:
        """

        Args:
            api_key: API Key.

        Returns: A list of LoRA Models.

        """
        key_check = check_api_key(api_key)
        if key_check is not None:
            return key_check
        models = get_lora_models()
        return JSONResponse(models)

    @app.get("/dreambooth/samples")
    async def api_generate_samples(
            model_name: str = Query(description="The model name to use for generating samples."),
            sample_prompt: str = Query("", description="The prompt to use to generate sample images."),
            sample_prompt_file: str = Query("", description="A file of pre-generated sample prompts."),
            negative_prompt: str = Query("", description="An optional negative prompt to use when generating images."),
            width: int = Query(512, description="Sample width"),
            height: int = Query(512, description="Sample height"),
            num_images: int = Query(1, description="The number of sample images to generate."),
            batch_size: int = Query(1, description="How many images to generate at once."),
            seed: int = Query(-1, description="The seed to use when generating samples"),
            steps: int = Query(60, description="Number of sampling steps to use when generating images."),
            scale: float = Query(7.5, description="CFG scale to use when generating images."),
            use_txt2img: bool = Query(True, description="Use txt2img to generate samples"),
            api_key: str = Query("", description="If an API key is set, this must be present.", )
    ):
        """
        Generate sample images for a specified model.
        """
        key_check = check_api_key(api_key)
        if key_check is not None:
            return key_check

        status = is_running()
        if status:
            return status

        shared.status.begin()
        config = from_file(model_name)
        if config is None:
            return JSONResponse("Config not found")

        images, prompts, status = generate_samples(
            model_name,
            prompt=sample_prompt,
            prompt_file=sample_prompt_file,
            negative_prompt=negative_prompt,
            width=width,
            height=height,
            num_samples=num_images,
            batch_size=batch_size,
            seed=seed,
            scale=scale,
            steps=steps,
            use_txt2img=use_txt2img
        )

        shared.status.end()

        if len(images) > 1:
            return zip_files(model_name, images, "_sample")
        else:
            file = images[0]
            image = Image.open(file)
            img_byte_arr = image.tobytes()

        return Response(content=img_byte_arr, media_type="image/png")

    @app.get("/dreambooth/status")
    async def check_status(
            api_key: str = Query("", description="If an API key is set, this must be present.", )) -> \
            Union[DreamState, JSONResponse]:
        """
        Check the current state of Dreambooth processes.
        @return:
        """
        key_check = check_api_key(api_key)
        if key_check is not None:
            return key_check
        return JSONResponse(content={"current_state": f"{json.dumps(shared.status.dict())}"})
    @app.get("/dreambooth/status_images")
    async def check_status_images(
            api_key: str = Query("", description="If an API key is set, this must be present.", )) -> JSONResponse:
        """
        Retrieve any images that may currently be present in the state.
        Args:
            api_key: An API key, if one has been set in the UI.

        Returns:
            A single image or zip of images, depending on how many exist.
        """
        key_check = check_api_key(api_key)
        if key_check is not None:
            return key_check
        shared.status.set_current_image()
        images = shared.status.current_image
        if not isinstance(images, List):
            if images is not None:
                images = [images]
            else:
                images = []
        if len(images) == 0:
            return JSONResponse(content={"message": "No images."})
        if len(images) > 1:
            return zip_files("status", images, "_sample")
        else:
            file = images[0]
            if isinstance(file, str):
                file = Image.open(file)
            img_byte_arr = io.BytesIO()
            file.save(img_byte_arr, format='PNG')
            img_byte_arr = img_byte_arr.getvalue()

        return Response(content=img_byte_arr, media_type="image/png")

    @app.post("/dreambooth/start_training")
<<<<<<< HEAD
    async def start_training(
            model_name: str = Form(None,
=======
    async def train(
            model_name: str = Query(None,
>>>>>>> 2c7eafd0
                                    description="The model name to load params for.", ),
            use_tx2img: bool = Form(True, description="Use txt2img to generate class images."),
            api_key: str = Form("", description="If an API key is set, this must be present.")
    ):
        """
        Start training dreambooth.
        """
        key_check = check_api_key(api_key)
        if key_check is not None:
            return key_check

        if model_name is None or model_name == "":
            return JSONResponse(status_code=422, content={"message": "Invalid model name."})
        config = from_file(model_name)
        if config is None:
            return JSONResponse(status_code=422, content={"message": "Invalid config."})

        status = is_running()
        if status:
            return status

        print("Starting Training")
        shared.status.begin()
        run_in_background(start_training, model_name, use_tx2img)
        return {"Status": "Training started."}

    @app.post("/dreambooth/upload")
    async def upload_db_images(
            model_name: str = Query(description="The model name to upload images for."),
            instance_name: str = Query(description="The concept/instance name the images are for."),
            create_concept: bool = Query(True, description="Enable to automatically append the new concept to the model config."),
            images: DbImagesRequest = Body(description="A dictionary of images, filenames, and prompts to save."),
            api_key: str = Query("", description="If an API key is set, this must be present.", )
    ):
        """
        Upload images for training.

        Request body should be a JSON Object. Primary key is 'imageList'.

        'imageList' is a list of objects. Each object should have three values:
        'data' - A base64-encoded string containing the binary data of the image.
        'name' - The filename to store the image under.
        'txt' - The caption for the image. Will be stored in a text file beside the image.
        """
        key_check = check_api_key(api_key)
        if key_check is not None:
            return key_check

        root_img_path = os.path.join(shared.script_path, "..", "InstanceImages")
        if not os.path.exists(root_img_path):
            print(f"Creating root instance dir: {root_img_path}")
            os.makedirs(root_img_path)

        image_dir = os.path.join(root_img_path, model_name, instance_name)
        image_dir = os.path.abspath(image_dir)
        if not os.path.exists(image_dir):
            os.makedirs(image_dir)

        image_paths = []
        for img_data in images.imageList:
            img = base64_to_pil(img_data.data)
            name = img_data.name
            prompt = img_data.txt
            image_path = os.path.join(image_dir, name)
            text_path = os.path.splitext(image_path)[0]
            text_path = F"{text_path}.txt"
            print(f"Saving image to: {image_path}")
            img.save(image_path)
            print(f"Saving prompt to: {text_path}")
            with open(text_path, "w") as tx_file:
                tx_file.writelines(prompt)
            image_paths.append(image_path)

        status = {"Status": f"Saved {len(image_paths)} images.", "Image dir": {image_dir}}
        if create_concept:
            config = from_file(model_name)
            if config is None:
                status["Status"] += " Unable to load model config."
            new_concept = Concept()
            new_concept.instance_data_dir = image_dir
            new_concept.class_prompt = "[filewords]"
            new_concept.instance_prompt = "[filewords]"
            new_concept.save_sample_prompt = "[filewords]"
            new_concept.is_valid = True
            print(f"New concept: {new_concept}")
            new_concepts = []
            replaced = False
            for concept in config.concepts():
                if concept.instance_data_dir == new_concept.instance_data_dir:
                    new_concepts.append(new_concept.__dict__)
                    replaced = True
                else:
                    new_concepts.append(concept.__dict__)
            if not replaced:
                new_concepts.append(new_concept.__dict__)
            config.concepts_list = new_concepts
            config.save()
            status["Concepts"] = config.concepts_list

        return status


try:
    import modules.script_callbacks as script_callbacks

    script_callbacks.on_app_started(dreambooth_api)
    print("SD-Webui API layer loaded")
except:
    pass<|MERGE_RESOLUTION|>--- conflicted
+++ resolved
@@ -661,13 +661,8 @@
         return Response(content=img_byte_arr, media_type="image/png")
 
     @app.post("/dreambooth/start_training")
-<<<<<<< HEAD
-    async def start_training(
-            model_name: str = Form(None,
-=======
     async def train(
             model_name: str = Query(None,
->>>>>>> 2c7eafd0
                                     description="The model name to load params for.", ),
             use_tx2img: bool = Form(True, description="Use txt2img to generate class images."),
             api_key: str = Form("", description="If an API key is set, this must be present.")
