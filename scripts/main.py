--- conflicted
+++ resolved
@@ -4,39 +4,22 @@
 
 import gradio as gr
 
-<<<<<<< HEAD
 from dreambooth.dataclasses import db_config
-from dreambooth.dataclasses.db_config import save_config, from_file
-from dreambooth.diff_to_sd import compile_checkpoint
-from dreambooth.secret import get_secret, create_secret, clear_secret
-from dreambooth.shared import status, get_launch_errors
-from dreambooth.ui_functions import performance_wizard, \
-    training_wizard, training_wizard_person, load_model_params, ui_classifiers, debug_buckets, create_model, \
-    generate_samples, load_params, start_training, update_extension, start_crop
-from dreambooth.utils.image_utils import get_scheduler_names
-from dreambooth.utils.model_utils import get_db_models, \
-    get_sorted_lora_models, get_model_snapshots
-from dreambooth.utils.utils import list_attention, \
-    list_floats, wrap_gpu_call, printm, list_optimizer
-from dreambooth.webhook import save_and_test_webhook
-from helpers.version_helper import check_updates
-from helpers.log_parser import LogParser
-=======
-from extensions.sd_dreambooth_extension.dreambooth.dataclasses.db_config import (
+from dreambooth.dataclasses.db_config import (
     save_config,
     from_file,
 )
-from extensions.sd_dreambooth_extension.dreambooth.diff_to_sd import compile_checkpoint
-from extensions.sd_dreambooth_extension.dreambooth.secret import (
+from dreambooth.diff_to_sd import compile_checkpoint
+from dreambooth.secret import (
     get_secret,
     create_secret,
     clear_secret,
 )
-from extensions.sd_dreambooth_extension.dreambooth.shared import (
+from dreambooth.shared import (
     status,
     get_launch_errors,
 )
-from extensions.sd_dreambooth_extension.dreambooth.ui_functions import (
+from dreambooth.ui_functions import (
     performance_wizard,
     training_wizard,
     training_wizard_person,
@@ -50,24 +33,24 @@
     update_extension,
     start_crop,
 )
-from extensions.sd_dreambooth_extension.dreambooth.utils.image_utils import (
+from dreambooth.utils.image_utils import (
     get_scheduler_names,
 )
-from extensions.sd_dreambooth_extension.dreambooth.utils.model_utils import (
+from dreambooth.utils.model_utils import (
     get_db_models,
     get_sorted_lora_models,
     get_model_snapshots,
 )
-from extensions.sd_dreambooth_extension.dreambooth.utils.utils import (
+from dreambooth.utils.utils import (
     list_attention,
     list_floats,
     wrap_gpu_call,
     printm,
     list_optimizer,
 )
-from extensions.sd_dreambooth_extension.dreambooth.webhook import save_and_test_webhook
-from extensions.sd_dreambooth_extension.helpers.version_helper import check_updates
->>>>>>> ec4095cc
+from dreambooth.webhook import save_and_test_webhook
+from helpers.version_helper import check_updates
+from helpers.log_parser import LogParser
 from modules import script_callbacks, sd_models
 from modules.ui import gr_show, create_refresh_button
 
@@ -1406,11 +1389,7 @@
 
         ui_keys.append("db_status")
         params_to_load.append(db_status)
-<<<<<<< HEAD
-=======
         from extensions.sd_dreambooth_extension.dreambooth.dataclasses import db_config
-
->>>>>>> ec4095cc
         db_config.save_keys = save_keys
         db_config.ui_keys = ui_keys
 
