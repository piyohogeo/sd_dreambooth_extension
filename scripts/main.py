--- conflicted
+++ resolved
@@ -483,21 +483,13 @@
             db_use_lora.interactive = not x            
 
         db_use_lora.change(
-<<<<<<< HEAD
-            fn=lambda x: False if x else db_use_ema,
-=======
             fn=disable_ema,
->>>>>>> c678a431
             inputs=[db_use_lora],
             outputs=[db_use_ema],
         )
 
         db_use_ema.change(
-<<<<<<< HEAD
-            fn=lambda x: False if x else db_use_lora,
-=======
             fn=disable_lora,
->>>>>>> c678a431
             inputs=[db_use_ema],
             outputs=[db_use_lora],
         )
@@ -634,11 +626,8 @@
                 db_lora_txt_weight,
                 db_train_imagic_only,
                 db_use_subdir,
-<<<<<<< HEAD
+                db_custom_model_name,
                 db_use_txt2img
-=======
-                db_custom_model_name
->>>>>>> c678a431
             ],
             outputs=[
                 db_lora_model_name,
